/*
 * ngtcp2
 *
 * Copyright (c) 2017 ngtcp2 contributors
 *
 * Permission is hereby granted, free of charge, to any person obtaining
 * a copy of this software and associated documentation files (the
 * "Software"), to deal in the Software without restriction, including
 * without limitation the rights to use, copy, modify, merge, publish,
 * distribute, sublicense, and/or sell copies of the Software, and to
 * permit persons to whom the Software is furnished to do so, subject to
 * the following conditions:
 *
 * The above copyright notice and this permission notice shall be
 * included in all copies or substantial portions of the Software.
 *
 * THE SOFTWARE IS PROVIDED "AS IS", WITHOUT WARRANTY OF ANY KIND,
 * EXPRESS OR IMPLIED, INCLUDING BUT NOT LIMITED TO THE WARRANTIES OF
 * MERCHANTABILITY, FITNESS FOR A PARTICULAR PURPOSE AND
 * NONINFRINGEMENT. IN NO EVENT SHALL THE AUTHORS OR COPYRIGHT HOLDERS BE
 * LIABLE FOR ANY CLAIM, DAMAGES OR OTHER LIABILITY, WHETHER IN AN ACTION
 * OF CONTRACT, TORT OR OTHERWISE, ARISING FROM, OUT OF OR IN CONNECTION
 * WITH THE SOFTWARE OR THE USE OR OTHER DEALINGS IN THE SOFTWARE.
 */
#include "crypto.h"

#ifdef HAVE_ARPA_INET_H
#  include <arpa/inet.h>
#endif /* HAVE_ARPA_INET_H */

#include <algorithm>

#include "template.h"

namespace ngtcp2 {

namespace crypto {

#ifndef bswap64
<<<<<<< HEAD
#ifdef WORDS_BIGENDIAN
#  define bswap64(N) (N)
#else /* !WORDS_BIGENDIAN */
#  define bswap64(N)                                                           \
    ((uint64_t)(ntohl((uint32_t)(N))) << 32 | ntohl((uint32_t)((N) >> 32)))
#endif /* !WORDS_BIGENDIAN */
=======
#  ifdef WORDS_BIGENDIAN
#    define bswap64(N) (N)
#  else /* !WORDS_BIGENDIAN */
#    define bswap64(N)                                                         \
      ((uint64_t)(ntohl((uint32_t)(N))) << 32 | ntohl((uint32_t)((N) >> 32)))
#  endif /* !WORDS_BIGENDIAN */
>>>>>>> face8689
#endif

int derive_initial_secret(uint8_t *dest, size_t destlen,
                          const ngtcp2_cid *secret, const uint8_t *salt,
                          size_t saltlen) {
  Context ctx;
  prf_sha256(ctx);
  return hkdf_extract(dest, destlen, secret->data, secret->datalen, salt,
                      saltlen, ctx);
}

int derive_client_initial_secret(uint8_t *dest, size_t destlen,
                                 const uint8_t *secret, size_t secretlen) {
  static constexpr uint8_t LABEL[] = "client in";
  Context ctx;
  prf_sha256(ctx);
  return crypto::hkdf_expand_label(dest, destlen, secret, secretlen, LABEL,
                                   str_size(LABEL), ctx);
}

int derive_server_initial_secret(uint8_t *dest, size_t destlen,
                                 const uint8_t *secret, size_t secretlen) {
  static constexpr uint8_t LABEL[] = "server in";
  Context ctx;
  prf_sha256(ctx);
  return crypto::hkdf_expand_label(dest, destlen, secret, secretlen, LABEL,
                                   str_size(LABEL), ctx);
}

ssize_t update_traffic_secret(uint8_t *dest, size_t destlen,
                              const uint8_t *secret, size_t secretlen,
                              const Context &ctx) {
  int rv;
  static constexpr uint8_t LABEL[] = "traffic upd";

  if (destlen < secretlen) {
    return -1;
  }

  rv = crypto::hkdf_expand_label(dest, secretlen, secret, secretlen, LABEL,
                                 str_size(LABEL), ctx);
  if (rv != 0) {
    return -1;
  }

  return secretlen;
}

ssize_t derive_packet_protection_key(uint8_t *dest, size_t destlen,
                                     const uint8_t *secret, size_t secretlen,
                                     const Context &ctx) {
  int rv;
  static constexpr uint8_t LABEL[] = "quic key";

  auto keylen = aead_key_length(ctx);
  if (keylen > destlen) {
    return -1;
  }

  rv = crypto::hkdf_expand_label(dest, keylen, secret, secretlen, LABEL,
                                 str_size(LABEL), ctx);
  if (rv != 0) {
    return -1;
  }

  return keylen;
}

ssize_t derive_packet_protection_iv(uint8_t *dest, size_t destlen,
                                    const uint8_t *secret, size_t secretlen,
                                    const Context &ctx) {
  int rv;
  static constexpr uint8_t LABEL[] = "quic iv";

  auto ivlen = std::max(static_cast<size_t>(8), aead_nonce_length(ctx));
  if (ivlen > destlen) {
    return -1;
  }

  rv = crypto::hkdf_expand_label(dest, ivlen, secret, secretlen, LABEL,
                                 str_size(LABEL), ctx);
  if (rv != 0) {
    return -1;
  }

  return ivlen;
}

ssize_t derive_header_protection_key(uint8_t *dest, size_t destlen,
                                     const uint8_t *secret, size_t secretlen,
                                     const Context &ctx) {
  int rv;
  static constexpr uint8_t LABEL[] = "quic hp";

  auto keylen = aead_key_length(ctx);
  if (keylen > destlen) {
    return -1;
  }

  rv = crypto::hkdf_expand_label(dest, keylen, secret, secretlen, LABEL,
                                 str_size(LABEL), ctx);

  if (rv != 0) {
    return -1;
  }

  return keylen;
}

int hkdf_expand_label(uint8_t *dest, size_t destlen, const uint8_t *secret,
                      size_t secretlen, const uint8_t *label, size_t labellen,
                      const Context &ctx) {
  std::array<uint8_t, 256> info;
  static constexpr const uint8_t LABEL[] = "tls13 ";

  auto p = std::begin(info);
  *p++ = destlen / 256;
  *p++ = destlen % 256;
  *p++ = str_size(LABEL) + labellen;
  p = std::copy_n(LABEL, str_size(LABEL), p);
  p = std::copy_n(label, labellen, p);
  *p++ = 0;

  return hkdf_expand(dest, destlen, secret, secretlen, info.data(),
                     p - std::begin(info), ctx);
}

} // namespace crypto

} // namespace ngtcp2<|MERGE_RESOLUTION|>--- conflicted
+++ resolved
@@ -37,21 +37,12 @@
 namespace crypto {
 
 #ifndef bswap64
-<<<<<<< HEAD
-#ifdef WORDS_BIGENDIAN
-#  define bswap64(N) (N)
-#else /* !WORDS_BIGENDIAN */
-#  define bswap64(N)                                                           \
-    ((uint64_t)(ntohl((uint32_t)(N))) << 32 | ntohl((uint32_t)((N) >> 32)))
-#endif /* !WORDS_BIGENDIAN */
-=======
 #  ifdef WORDS_BIGENDIAN
 #    define bswap64(N) (N)
 #  else /* !WORDS_BIGENDIAN */
 #    define bswap64(N)                                                         \
       ((uint64_t)(ntohl((uint32_t)(N))) << 32 | ntohl((uint32_t)((N) >> 32)))
 #  endif /* !WORDS_BIGENDIAN */
->>>>>>> face8689
 #endif
 
 int derive_initial_secret(uint8_t *dest, size_t destlen,
