/*
 * ngtcp2
 *
 * Copyright (c) 2017 ngtcp2 contributors
 *
 * Permission is hereby granted, free of charge, to any person obtaining
 * a copy of this software and associated documentation files (the
 * "Software"), to deal in the Software without restriction, including
 * without limitation the rights to use, copy, modify, merge, publish,
 * distribute, sublicense, and/or sell copies of the Software, and to
 * permit persons to whom the Software is furnished to do so, subject to
 * the following conditions:
 *
 * The above copyright notice and this permission notice shall be
 * included in all copies or substantial portions of the Software.
 *
 * THE SOFTWARE IS PROVIDED "AS IS", WITHOUT WARRANTY OF ANY KIND,
 * EXPRESS OR IMPLIED, INCLUDING BUT NOT LIMITED TO THE WARRANTIES OF
 * MERCHANTABILITY, FITNESS FOR A PARTICULAR PURPOSE AND
 * NONINFRINGEMENT. IN NO EVENT SHALL THE AUTHORS OR COPYRIGHT HOLDERS BE
 * LIABLE FOR ANY CLAIM, DAMAGES OR OTHER LIABILITY, WHETHER IN AN ACTION
 * OF CONTRACT, TORT OR OTHERWISE, ARISING FROM, OUT OF OR IN CONNECTION
 * WITH THE SOFTWARE OR THE USE OR OTHER DEALINGS IN THE SOFTWARE.
 */
#include <cstdlib>
#include <cassert>
#include <iostream>
#include <algorithm>
#include <memory>
#include <fstream>

#include <unistd.h>
#include <getopt.h>
#include <sys/types.h>
#include <sys/socket.h>
#include <netdb.h>
#include <sys/stat.h>
#include <fcntl.h>
#include <sys/mman.h>

#include <openssl/bio.h>
#include <openssl/err.h>

#include <http-parser/http_parser.h>

#include "server.h"
#include "network.h"
#include "debug.h"
#include "util.h"
#include "crypto.h"
#include "shared.h"
#include "http.h"
#include "keylog.h"

using namespace ngtcp2;

namespace {
constexpr size_t NGTCP2_SV_SCIDLEN = 18;
} // namespace

namespace {
constexpr size_t TOKEN_RAND_DATALEN = 16;
} // namespace

namespace {
auto randgen = util::make_mt19937();
} // namespace

namespace {
Config config{};
} // namespace

Buffer::Buffer(const uint8_t *data, size_t datalen)
    : buf{data, data + datalen},
      begin(buf.data()),
      head(begin),
      tail(begin + datalen) {}
Buffer::Buffer(uint8_t *begin, uint8_t *end)
    : begin(begin), head(begin), tail(end) {}
Buffer::Buffer(size_t datalen)
    : buf(datalen), begin(buf.data()), head(begin), tail(begin) {}
Buffer::Buffer() : begin(buf.data()), head(begin), tail(begin) {}

namespace {
int key_cb(SSL *ssl, int name, const unsigned char *secret, size_t secretlen,
           void *arg) {
  auto h = static_cast<Handler *>(arg);

  if (h->on_key(name, secret, secretlen) != 0) {
    return 0;
  }

  keylog::log_secret(ssl, name, secret, secretlen);

  return 1;
}
} // namespace

int Handler::on_key(int name, const uint8_t *secret, size_t secretlen) {
  int rv;

  switch (name) {
  case SSL_KEY_CLIENT_EARLY_TRAFFIC:
  case SSL_KEY_CLIENT_HANDSHAKE_TRAFFIC:
  case SSL_KEY_SERVER_HANDSHAKE_TRAFFIC:
    break;
  case SSL_KEY_CLIENT_APPLICATION_TRAFFIC:
    rx_secret_.assign(secret, secret + secretlen);
    break;
  case SSL_KEY_SERVER_APPLICATION_TRAFFIC:
    tx_secret_.assign(secret, secret + secretlen);
    break;
  default:
    return 0;
  }

  // TODO We don't have to call this everytime we get key generated.
  rv = crypto::negotiated_prf(crypto_ctx_, ssl_);
  if (rv != 0) {
    return -1;
  }
  rv = crypto::negotiated_aead(crypto_ctx_, ssl_);
  if (rv != 0) {
    return -1;
  }

  std::array<uint8_t, 64> key, iv, hp;
  auto keylen = crypto::derive_packet_protection_key(
      key.data(), key.size(), secret, secretlen, crypto_ctx_);
  if (keylen < 0) {
    return -1;
  }

  auto ivlen = crypto::derive_packet_protection_iv(iv.data(), iv.size(), secret,
                                                   secretlen, crypto_ctx_);
  if (ivlen < 0) {
    return -1;
  }

  auto hplen = crypto::derive_header_protection_key(
      hp.data(), hp.size(), secret, secretlen, crypto_ctx_);
  if (hplen < 0) {
    return -1;
  }

  // TODO Just call this once.
  ngtcp2_conn_set_aead_overhead(conn_, crypto::aead_max_overhead(crypto_ctx_));

  switch (name) {
  case SSL_KEY_CLIENT_EARLY_TRAFFIC: {
    if (!config.quiet) {
      std::cerr << "client_early_traffic" << std::endl;
    }
    ngtcp2_conn_install_early_keys(conn_, key.data(), keylen, iv.data(), ivlen,
                                   hp.data(), hplen);
    if (setup_httpconn() != 0) {
      return -1;
    }
    break;
  }
  case SSL_KEY_CLIENT_HANDSHAKE_TRAFFIC:
    if (!config.quiet) {
      std::cerr << "client_handshake_traffic" << std::endl;
    }
    ngtcp2_conn_install_handshake_rx_keys(conn_, key.data(), keylen, iv.data(),
                                          ivlen, hp.data(), hplen);
    rx_crypto_level_ = NGTCP2_CRYPTO_LEVEL_HANDSHAKE;
    break;
  case SSL_KEY_CLIENT_APPLICATION_TRAFFIC:
    if (!config.quiet) {
      std::cerr << "client_application_traffic" << std::endl;
    }
    ngtcp2_conn_install_rx_keys(conn_, key.data(), keylen, iv.data(), ivlen,
                                hp.data(), hplen);
    break;
  case SSL_KEY_SERVER_HANDSHAKE_TRAFFIC:
    if (!config.quiet) {
      std::cerr << "server_handshake_traffic" << std::endl;
    }
    ngtcp2_conn_install_handshake_tx_keys(conn_, key.data(), keylen, iv.data(),
                                          ivlen, hp.data(), hplen);
    tx_crypto_level_ = NGTCP2_CRYPTO_LEVEL_HANDSHAKE;
    break;
  case SSL_KEY_SERVER_APPLICATION_TRAFFIC:
    if (!config.quiet) {
      std::cerr << "server_application_traffic" << std::endl;
    }
    ngtcp2_conn_install_tx_keys(conn_, key.data(), keylen, iv.data(), ivlen,
                                hp.data(), hplen);
    tx_crypto_level_ = NGTCP2_CRYPTO_LEVEL_APP;
    break;
  }

  if (!config.quiet) {
    debug::print_secrets(secret, secretlen, key.data(), keylen, iv.data(),
                         ivlen, hp.data(), hplen);
  }

  return 0;
}

namespace {
void msg_cb(int write_p, int version, int content_type, const void *buf,
            size_t len, SSL *ssl, void *arg) {
  if (!config.quiet) {
    std::cerr << "msg_cb: write_p=" << write_p << " version=" << version
              << " content_type=" << content_type << " len=" << len
              << std::endl;
  }

  if (!write_p) {
    return;
  }

  auto h = static_cast<Handler *>(arg);
  auto msg = reinterpret_cast<const uint8_t *>(buf);

  switch (content_type) {
  case SSL3_RT_HANDSHAKE:
    break;
  case SSL3_RT_ALERT:
    assert(len == 2);
    if (msg[0] != 2 /* FATAL */) {
      return;
    }
    h->set_tls_alert(msg[1]);
    return;
  default:
    return;
  }

  h->write_server_handshake(reinterpret_cast<const uint8_t *>(buf), len);
}
} // namespace

namespace {
int bio_write(BIO *b, const char *buf, int len) {
  assert(0);
  return -1;
}
} // namespace

namespace {
int bio_read(BIO *b, char *buf, int len) {
  BIO_clear_retry_flags(b);

  auto h = static_cast<Handler *>(BIO_get_data(b));

  len = h->read_client_handshake(reinterpret_cast<uint8_t *>(buf), len);
  if (len == 0) {
    BIO_set_retry_read(b);
    return -1;
  }

  return len;
}
} // namespace

namespace {
int bio_puts(BIO *b, const char *str) { return bio_write(b, str, strlen(str)); }
} // namespace

namespace {
int bio_gets(BIO *b, char *buf, int len) { return -1; }
} // namespace

namespace {
long bio_ctrl(BIO *b, int cmd, long num, void *ptr) {
  switch (cmd) {
  case BIO_CTRL_FLUSH:
    return 1;
  }

  return 0;
}
} // namespace

namespace {
int bio_create(BIO *b) {
  BIO_set_init(b, 1);
  return 1;
}
} // namespace

namespace {
int bio_destroy(BIO *b) {
  if (b == nullptr) {
    return 0;
  }

  return 1;
}
} // namespace

namespace {
BIO_METHOD *create_bio_method() {
  static auto meth = BIO_meth_new(BIO_TYPE_FD, "bio");
  BIO_meth_set_write(meth, bio_write);
  BIO_meth_set_read(meth, bio_read);
  BIO_meth_set_puts(meth, bio_puts);
  BIO_meth_set_gets(meth, bio_gets);
  BIO_meth_set_ctrl(meth, bio_ctrl);
  BIO_meth_set_create(meth, bio_create);
  BIO_meth_set_destroy(meth, bio_destroy);
  return meth;
}
} // namespace

Stream::Stream(int64_t stream_id, Handler *handler)
    : stream_id(stream_id),
      handler(handler),
      fd(-1),
      data(nullptr),
      datalen(0),
      dynresp(false),
      dyndataleft(0),
      dynackedoffset(0),
      dynbuflen(0),
      md_ctx(nullptr) {}

Stream::~Stream() {
  if (md_ctx) {
    EVP_MD_CTX_free(md_ctx);
  }

  munmap(data, datalen);
  if (fd != -1) {
    close(fd);
  }
}

int Stream::recv_data(uint8_t fin, const uint8_t *data, size_t datalen) {
  return 0;
}

namespace {
constexpr char NGTCP2_SERVER[] = "nghttp3/ngtcp2 server";
} // namespace

namespace {
std::string make_status_body(unsigned int status_code) {
  auto status_string = std::to_string(status_code);
  auto reason_phrase = http::get_reason_phrase(status_code);

  std::string body;
  body = "<html><head><title>";
  body += status_string;
  body += ' ';
  body += reason_phrase;
  body += "</title></head><body><h1>";
  body += status_string;
  body += ' ';
  body += reason_phrase;
  body += "</h1><hr><address>";
  body += NGTCP2_SERVER;
  body += " at port ";
  body += std::to_string(config.port);
  body += "</address>";
  body += "</body></html>";
  return body;
}
} // namespace

namespace {
std::string request_path(const std::string &uri, bool is_connect) {
  http_parser_url u;

  http_parser_url_init(&u);

  auto rv = http_parser_parse_url(uri.c_str(), uri.size(), is_connect, &u);
  if (rv != 0) {
    return "";
  }

  if (u.field_set & (1 << UF_PATH)) {
    // TODO path could be empty?
    auto req_path = std::string(uri.c_str() + u.field_data[UF_PATH].off,
                                u.field_data[UF_PATH].len);
    if (!req_path.empty() && req_path.back() == '/') {
      req_path += "index.html";
    }
    return req_path;
  }

  return "/index.html";
}
} // namespace

namespace {
std::string resolve_path(const std::string &req_path) {
  auto raw_path = config.htdocs + req_path;
  auto malloced_path = realpath(raw_path.c_str(), nullptr);
  if (malloced_path == nullptr) {
    return "";
  }
  auto path = std::string(malloced_path);
  free(malloced_path);

  if (path.size() < config.htdocs.size() ||
      !std::equal(std::begin(config.htdocs), std::end(config.htdocs),
                  std::begin(path))) {
    return "";
  }
  return path;
}
} // namespace

int Stream::open_file(const std::string &path) {
  fd = open(path.c_str(), O_RDONLY);
  if (fd == -1) {
    return -1;
  }

  return 0;
}

int Stream::map_file(size_t len) {
  if (len == 0) {
    return 0;
  }
  data =
      static_cast<uint8_t *>(mmap(nullptr, len, PROT_READ, MAP_SHARED, fd, 0));
  if (data == MAP_FAILED) {
    std::cerr << "mmap: " << strerror(errno) << std::endl;
    return -1;
  }
  datalen = len;
  return 0;
}

int64_t Stream::find_dyn_length(const std::string &path) {
  assert(path[0] == '/');

  int64_t n = 0;

  for (auto it = std::begin(path) + 1; it != std::end(path); ++it) {
    if (*it < '0' || '9' < *it) {
      return -1;
    }
    n = n * 10 + (*it - '0');
    if (n > 20 * 1024 * 1024) {
      return -1;
    }
  }

  return n;
}

namespace {
int read_data(nghttp3_conn *conn, int64_t stream_id, const uint8_t **pdata,
              size_t *pdatalen, uint32_t *pflags, void *user_data,
              void *stream_user_data) {
  auto stream = static_cast<Stream *>(stream_user_data);

  *pdata = stream->data;
  *pdatalen = stream->datalen;
  *pflags |= NGHTTP3_DATA_FLAG_EOF;

  return 0;
}
} // namespace

struct DynDataIterator
    : public std::iterator<std::input_iterator_tag, uint8_t, std::ptrdiff_t,
                           const uint8_t *, const uint8_t> {
  DynDataIterator(std::uniform_int_distribution<uint8_t> &dis, size_t left)
      : dis(dis), c(dis(randgen)), left(left) {}

  DynDataIterator(std::uniform_int_distribution<uint8_t> &dis, uint8_t c,
                  size_t left)
      : dis(dis), c(c), left(left) {}

  DynDataIterator &operator++() {
    assert(left);
    --left;
    c = dis(randgen);
    return *this;
  }

  DynDataIterator operator++(int) {
    assert(left);
    return DynDataIterator(dis, c, left--);
  }

  pointer operator->() const { return &c; }

  reference operator*() const { return c; }

  bool operator==(const DynDataIterator &other) const {
    return left == other.left;
  }

  bool operator!=(const DynDataIterator &other) const {
    return left != other.left;
  }

  std::uniform_int_distribution<uint8_t> &dis;
  uint8_t c;
  size_t left;
};

struct DynDataGenerator {
  using const_iterator = DynDataIterator;

  DynDataGenerator(size_t len) : len(len), dis(0, 255) {}

  const_iterator begin() { return DynDataIterator(dis, len); }

  const_iterator end() { return DynDataIterator(dis, 0); }

  size_t len;
  std::uniform_int_distribution<uint8_t> dis;
};

namespace {
int dyn_read_data(nghttp3_conn *conn, int64_t stream_id, const uint8_t **pdata,
                  size_t *pdatalen, uint32_t *pflags, void *user_data,
                  void *stream_user_data) {
  auto stream = static_cast<Stream *>(stream_user_data);

  auto len = std::min(static_cast<size_t>(16384),
                      static_cast<size_t>(stream->dyndataleft));
  auto g = DynDataGenerator(len);
  auto buf = std::make_unique<std::vector<uint8_t>>(std::begin(g), std::end(g));

  *pdata = buf->data();
  *pdatalen = len;

  auto rv = EVP_DigestUpdate(stream->md_ctx, buf->data(), len);
  assert(rv == 1);

  stream->dynbuflen += len;
  stream->dynbufs.emplace_back(std::move(buf));

  stream->dyndataleft -= len;

  if (stream->dyndataleft == 0) {
    *pflags |= NGHTTP3_DATA_FLAG_EOF;

    std::array<uint8_t, 32> md;
    unsigned int mdlen = md.size();

    rv = EVP_DigestFinal_ex(stream->md_ctx, md.data(), &mdlen);
    assert(rv == 1);
    assert(mdlen == md.size());

    auto digest_hdr = std::string("SHA-256=");
    digest_hdr += util::b64encode(std::begin(md), std::end(md));

    auto stream_id_str = std::to_string(stream_id);
    std::array<nghttp3_nv, 2> trailers{
        util::make_nv("x-ngtcp2-stream-id", stream_id_str),
        util::make_nv("digest", digest_hdr),
    };

    rv = nghttp3_conn_submit_trailers(conn, stream_id, trailers.data(),
                                      trailers.size());
    if (rv != 0) {
      std::cerr << "nghttp3_conn_submit_trailers: " << nghttp3_strerror(rv)
                << std::endl;
      return NGHTTP3_ERR_CALLBACK_FAILURE;
    }

    rv = nghttp3_conn_end_stream(conn, stream_id);
    assert(0 == rv);
  }

  return 0;
}
} // namespace

void Stream::http_acked_stream_data(size_t datalen) {
  if (!dynresp) {
    return;
  }

  datalen += dynackedoffset;

  assert(dynbuflen >= datalen);
  assert(!dynbufs.empty());

  for (; !dynbufs.empty() && datalen;) {
    auto &buf = dynbufs[0];
    if (datalen < buf->size()) {
      dynackedoffset = datalen;
      return;
    }

    datalen -= buf->size();
    dynbufs.pop_front();
  }

  dynackedoffset = 0;
}

int Stream::send_status_response(nghttp3_conn *httpconn,
                                 unsigned int status_code,
                                 const std::vector<HTTPHeader> &extra_headers) {
  status_resp_body = make_status_body(status_code);

  auto status_code_str = std::to_string(status_code);
  auto content_length_str = std::to_string(status_resp_body.size());

  std::vector<nghttp3_nv> nva(4 + extra_headers.size());
  nva[0] = util::make_nv(":status", status_code_str);
  nva[1] = util::make_nv("server", NGTCP2_SERVER);
  nva[2] = util::make_nv("content-type", "text/html; charset=utf-8");
  nva[3] = util::make_nv("content-length", content_length_str);
  for (size_t i = 0; i < extra_headers.size(); ++i) {
    auto &hdr = extra_headers[i];
    auto &nv = nva[4 + i];
    nv = util::make_nv(hdr.name, hdr.value);
  }

  data = (uint8_t *)status_resp_body.data();
  datalen = status_resp_body.size();

  nghttp3_data_reader dr{};
  dr.read_data = read_data;

  auto rv = nghttp3_conn_submit_response(httpconn, stream_id, nva.data(),
                                         nva.size(), &dr);
  if (rv != 0) {
    std::cerr << "nghttp3_conn_submit_response: " << nghttp3_strerror(rv)
              << std::endl;
    return -1;
  }

  auto stream_id_str = std::to_string(stream_id);
  std::array<nghttp3_nv, 1> trailers{
      util::make_nv("x-ngtcp2-stream-id", stream_id_str),
  };

  rv = nghttp3_conn_submit_trailers(httpconn, stream_id, trailers.data(),
                                    trailers.size());
  if (rv != 0) {
    std::cerr << "nghttp3_conn_submit_trailers: " << nghttp3_strerror(rv)
              << std::endl;
    return -1;
  }

  rv = nghttp3_conn_end_stream(httpconn, stream_id);
  assert(0 == rv);

  handler->shutdown_read(stream_id, NGHTTP3_HTTP_EARLY_RESPONSE);

  return 0;
}

int Stream::send_redirect_response(nghttp3_conn *httpconn,
                                   unsigned int status_code,
                                   const std::string &path) {
  return send_status_response(httpconn, status_code, {{"location", path}});
}

int Stream::start_response(nghttp3_conn *httpconn) {
  // TODO This should be handled by nghttp3
  if (uri.empty() || method.empty()) {
    return send_status_response(httpconn, 400);
  }

  auto req_path = request_path(uri, method == "CONNECT");
  auto dyn_len = find_dyn_length(req_path);

  int64_t content_length = -1;
  nghttp3_data_reader dr{};

  if (dyn_len == -1) {
    auto path = resolve_path(req_path);
    if (path.empty() || open_file(path) != 0) {
      send_status_response(httpconn, 404);
      return 0;
    }

    struct stat st {};

    if (fstat(fd, &st) == 0) {
      if (st.st_mode & S_IFDIR) {
        send_redirect_response(httpconn, 308,
                               path.substr(config.htdocs.size() - 1) + '/');
        return 0;
      }
      content_length = st.st_size;
    } else {
      send_status_response(httpconn, 404);
      return 0;
    }

    if (method == "HEAD") {
      close(fd);
      fd = -1;
    } else if (map_file(content_length) != 0) {
      send_status_response(httpconn, 500);
      return 0;
    }

    dr.read_data = read_data;
  } else {
    content_length = dyn_len;
    datalen = dyn_len;
    dynresp = true;
    dyndataleft = dyn_len;

    dr.read_data = dyn_read_data;

    md_ctx = EVP_MD_CTX_new();
    auto rv = EVP_DigestInit_ex(md_ctx, EVP_sha256(), nullptr);
    assert(rv == 1);
  }

  auto content_length_str = std::to_string(content_length);

  std::array<nghttp3_nv, 4> nva{
      util::make_nv(":status", "200"),
      util::make_nv("server", NGTCP2_SERVER),
      util::make_nv("content-type", "text/html; charset=utf-8"),
      util::make_nv("content-length", content_length_str),
  };

  auto rv = nghttp3_conn_submit_response(httpconn, stream_id, nva.data(),
                                         nva.size(), &dr);
  if (rv != 0) {
    std::cerr << "nghttp3_conn_submit_response: " << nghttp3_strerror(rv)
              << std::endl;
    return -1;
  }

  if (dyn_len == -1) {
    auto stream_id_str = std::to_string(stream_id);
    std::array<nghttp3_nv, 1> trailers{
        util::make_nv("x-ngtcp2-stream-id", stream_id_str),
    };

    rv = nghttp3_conn_submit_trailers(httpconn, stream_id, trailers.data(),
                                      trailers.size());
    if (rv != 0) {
      std::cerr << "nghttp3_conn_submit_trailers: " << nghttp3_strerror(rv)
                << std::endl;
      return -1;
    }

    rv = nghttp3_conn_end_stream(httpconn, stream_id);
    assert(0 == rv);

    handler->shutdown_read(stream_id, NGHTTP3_HTTP_EARLY_RESPONSE);
  }

  return 0;
}

namespace {
void timeoutcb(struct ev_loop *loop, ev_timer *w, int revents) {
  auto h = static_cast<Handler *>(w->data);
  auto s = h->server();

  if (ngtcp2_conn_is_in_closing_period(h->conn())) {
    if (!config.quiet) {
      std::cerr << "Closing Period is over" << std::endl;
    }

    s->remove(h);
    return;
  }
  if (h->draining()) {
    if (!config.quiet) {
      std::cerr << "Draining Period is over" << std::endl;
    }

    s->remove(h);
    return;
  }

  if (!config.quiet) {
    std::cerr << "Timeout" << std::endl;
  }

  h->start_draining_period();
}
} // namespace

namespace {
void retransmitcb(struct ev_loop *loop, ev_timer *w, int revents) {
  int rv;

  auto h = static_cast<Handler *>(w->data);
  auto s = h->server();
  auto conn = h->conn();
  auto now = util::timestamp(loop);

  if (!config.quiet) {
    std::cerr << "Timer expired" << std::endl;
  }
  if (ngtcp2_conn_loss_detection_expiry(conn) <= now) {
    if (!config.quiet) {
      std::cerr << "Loss detection timer expired" << std::endl;
    }
    rv = ngtcp2_conn_on_loss_detection_timer(conn, util::timestamp(loop));
    if (rv != 0) {
      std::cerr << "ngtcp2_conn_on_loss_detection_timer: "
                << ngtcp2_strerror(rv) << std::endl;
      s->remove(h);
      return;
    }
    rv = h->on_write();
    switch (rv) {
    case 0:
    case NETWORK_ERR_CLOSE_WAIT:
      return;
    case NETWORK_ERR_SEND_NON_FATAL:
      return;
    default:
      s->remove(h);
      return;
    }
  }

  if (ngtcp2_conn_ack_delay_expiry(conn) <= now) {
    if (!config.quiet) {
      std::cerr << "Delayed ACK timer expired" << std::endl;
    }
    rv = h->on_write();
    switch (rv) {
    case 0:
    case NETWORK_ERR_CLOSE_WAIT:
      return;
    case NETWORK_ERR_SEND_NON_FATAL:
      return;
    default:
      s->remove(h);
      return;
    }
  }
}
} // namespace

Handler::Handler(struct ev_loop *loop, SSL_CTX *ssl_ctx, Server *server,
                 const ngtcp2_cid *rcid)
    : endpoint_{nullptr},
      remote_addr_{},
      max_pktlen_(0),
      loop_(loop),
      ssl_ctx_(ssl_ctx),
      ssl_(nullptr),
      server_(server),
      ncread_(0),
      crypto_{},
      tx_crypto_level_(NGTCP2_CRYPTO_LEVEL_INITIAL),
      rx_crypto_level_(NGTCP2_CRYPTO_LEVEL_INITIAL),
      conn_(nullptr),
      scid_{},
      pscid_{},
      rcid_(*rcid),
      hs_crypto_ctx_{},
      crypto_ctx_{},
      httpconn_{nullptr},
      sendbuf_{NGTCP2_MAX_PKTLEN_IPV4},
      last_error_{QUICErrorType::Transport, 0},
      nkey_update_(0),
      initial_(true),
      draining_(false) {
  ev_timer_init(&timer_, timeoutcb, 0., config.timeout / 1000.);
  timer_.data = this;
  ev_timer_init(&rttimer_, retransmitcb, 0., 0.);
  rttimer_.data = this;
}

Handler::~Handler() {
  if (!config.quiet) {
    std::cerr << "Closing QUIC connection" << std::endl;
  }

  ev_timer_stop(loop_, &rttimer_);
  ev_timer_stop(loop_, &timer_);

  if (httpconn_) {
    nghttp3_conn_del(httpconn_);
  }

  if (conn_) {
    ngtcp2_conn_del(conn_);
  }

  if (ssl_) {
    SSL_free(ssl_);
  }
}

namespace {
int recv_client_initial(ngtcp2_conn *conn, const ngtcp2_cid *dcid,
                        void *user_data) {
  auto h = static_cast<Handler *>(user_data);

  if (h->recv_client_initial(dcid) != 0) {
    return NGTCP2_ERR_CALLBACK_FAILURE;
  }

  return 0;
}
} // namespace

namespace {
int handshake_completed(ngtcp2_conn *conn, void *user_data) {
  auto h = static_cast<Handler *>(user_data);

  if (!config.quiet) {
    debug::handshake_completed(conn, user_data);
  }

  if (h->handshake_completed() != 0) {
    return NGTCP2_ERR_CALLBACK_FAILURE;
  }

  return 0;
}
} // namespace

<<<<<<< HEAD
int Handler::handshake_completed() { return setup_httpconn() != 0; }
=======
int Handler::handshake_completed() {
  tx_crypto_level_ = NGTCP2_CRYPTO_LEVEL_APP;
  rx_crypto_level_ = NGTCP2_CRYPTO_LEVEL_APP;
  return setup_httpconn() != 0;
}
>>>>>>> d20a2fb6

namespace {
ssize_t do_hs_encrypt(ngtcp2_conn *conn, uint8_t *dest, size_t destlen,
                      const uint8_t *plaintext, size_t plaintextlen,
                      const uint8_t *key, size_t keylen, const uint8_t *nonce,
                      size_t noncelen, const uint8_t *ad, size_t adlen,
                      void *user_data) {
  auto h = static_cast<Handler *>(user_data);

  auto nwrite = h->hs_encrypt_data(dest, destlen, plaintext, plaintextlen, key,
                                   keylen, nonce, noncelen, ad, adlen);
  if (nwrite < 0) {
    return NGTCP2_ERR_CALLBACK_FAILURE;
  }

  return nwrite;
}
} // namespace

namespace {
ssize_t do_hs_decrypt(ngtcp2_conn *conn, uint8_t *dest, size_t destlen,
                      const uint8_t *ciphertext, size_t ciphertextlen,
                      const uint8_t *key, size_t keylen, const uint8_t *nonce,
                      size_t noncelen, const uint8_t *ad, size_t adlen,
                      void *user_data) {
  auto h = static_cast<Handler *>(user_data);

  auto nwrite = h->hs_decrypt_data(dest, destlen, ciphertext, ciphertextlen,
                                   key, keylen, nonce, noncelen, ad, adlen);
  if (nwrite < 0) {
    return NGTCP2_ERR_TLS_DECRYPT;
  }

  return nwrite;
}
} // namespace

namespace {
ssize_t do_encrypt(ngtcp2_conn *conn, uint8_t *dest, size_t destlen,
                   const uint8_t *plaintext, size_t plaintextlen,
                   const uint8_t *key, size_t keylen, const uint8_t *nonce,
                   size_t noncelen, const uint8_t *ad, size_t adlen,
                   void *user_data) {
  auto h = static_cast<Handler *>(user_data);

  auto nwrite = h->encrypt_data(dest, destlen, plaintext, plaintextlen, key,
                                keylen, nonce, noncelen, ad, adlen);
  if (nwrite < 0) {
    return NGTCP2_ERR_CALLBACK_FAILURE;
  }

  return nwrite;
}
} // namespace

namespace {
ssize_t do_decrypt(ngtcp2_conn *conn, uint8_t *dest, size_t destlen,
                   const uint8_t *ciphertext, size_t ciphertextlen,
                   const uint8_t *key, size_t keylen, const uint8_t *nonce,
                   size_t noncelen, const uint8_t *ad, size_t adlen,
                   void *user_data) {
  auto h = static_cast<Handler *>(user_data);

  auto nwrite = h->decrypt_data(dest, destlen, ciphertext, ciphertextlen, key,
                                keylen, nonce, noncelen, ad, adlen);
  if (nwrite < 0) {
    return NGTCP2_ERR_TLS_DECRYPT;
  }

  return nwrite;
}
} // namespace

namespace {
ssize_t do_in_hp_mask(ngtcp2_conn *conn, uint8_t *dest, size_t destlen,
                      const uint8_t *key, size_t keylen, const uint8_t *sample,
                      size_t samplelen, void *user_data) {
  auto h = static_cast<Handler *>(user_data);

  auto nwrite = h->in_hp_mask(dest, destlen, key, keylen, sample, samplelen);
  if (nwrite < 0) {
    return NGTCP2_ERR_CALLBACK_FAILURE;
  }

  if (!config.quiet && config.show_secret) {
    debug::print_hp_mask(dest, destlen, sample, samplelen);
  }

  return nwrite;
}
} // namespace

namespace {
ssize_t do_hp_mask(ngtcp2_conn *conn, uint8_t *dest, size_t destlen,
                   const uint8_t *key, size_t keylen, const uint8_t *sample,
                   size_t samplelen, void *user_data) {
  auto h = static_cast<Handler *>(user_data);

  auto nwrite = h->hp_mask(dest, destlen, key, keylen, sample, samplelen);
  if (nwrite < 0) {
    return NGTCP2_ERR_CALLBACK_FAILURE;
  }

  if (!config.quiet && config.show_secret) {
    debug::print_hp_mask(dest, destlen, sample, samplelen);
  }

  return nwrite;
}
} // namespace

namespace {
int recv_crypto_data(ngtcp2_conn *conn, ngtcp2_crypto_level crypto_level,
                     uint64_t offset, const uint8_t *data, size_t datalen,
                     void *user_data) {
  int rv;

  if (!config.quiet) {
    debug::print_crypto_data(crypto_level, data, datalen);
  }

  auto h = static_cast<Handler *>(user_data);

  if (h->write_client_handshake(crypto_level, data, datalen) != 0) {
    return NGTCP2_ERR_CRYPTO;
  }

  if (!ngtcp2_conn_get_handshake_completed(h->conn())) {
    rv = h->tls_handshake();
    if (rv != 0) {
      return rv;
    }
    return 0;
  }

  // SSL_do_handshake() might not consume all data (e.g.,
  // NewSessionTicket).
  return h->read_tls();
}
} // namespace

namespace {
int recv_stream_data(ngtcp2_conn *conn, int64_t stream_id, int fin,
                     uint64_t offset, const uint8_t *data, size_t datalen,
                     void *user_data, void *stream_user_data) {
  auto h = static_cast<Handler *>(user_data);

  if (h->recv_stream_data(stream_id, fin, data, datalen) != 0) {
    return NGTCP2_ERR_CALLBACK_FAILURE;
  }

  return 0;
}
} // namespace

namespace {
int acked_crypto_offset(ngtcp2_conn *conn, ngtcp2_crypto_level crypto_level,
                        uint64_t offset, size_t datalen, void *user_data) {
  auto h = static_cast<Handler *>(user_data);
  h->remove_tx_crypto_data(crypto_level, offset, datalen);
  return 0;
}
} // namespace

namespace {
int acked_stream_data_offset(ngtcp2_conn *conn, int64_t stream_id,
                             uint64_t offset, size_t datalen, void *user_data,
                             void *stream_user_data) {
  auto h = static_cast<Handler *>(user_data);
  if (h->acked_stream_data_offset(stream_id, datalen) != 0) {
    return NGTCP2_ERR_CALLBACK_FAILURE;
  }
  return 0;
}
} // namespace

int Handler::acked_stream_data_offset(int64_t stream_id, size_t datalen) {
  if (!httpconn_) {
    return 0;
  }

  auto rv = nghttp3_conn_add_ack_offset(httpconn_, stream_id, datalen);
  if (rv != 0) {
    std::cerr << "nghttp3_conn_add_ack_offset: " << nghttp3_error(rv)
              << std::endl;
    return -1;
  }

  return 0;
}

namespace {
int stream_open(ngtcp2_conn *conn, int64_t stream_id, void *user_data) {
  auto h = static_cast<Handler *>(user_data);
  h->on_stream_open(stream_id);
  return 0;
}
} // namespace

void Handler::on_stream_open(int64_t stream_id) {
  auto it = streams_.find(stream_id);
  assert(it == std::end(streams_));
  streams_.emplace(stream_id, std::make_unique<Stream>(stream_id, this));
}

namespace {
int stream_close(ngtcp2_conn *conn, int64_t stream_id, uint16_t app_error_code,
                 void *user_data, void *stream_user_data) {
  auto h = static_cast<Handler *>(user_data);
  if (h->on_stream_close(stream_id) != 0) {
    return NGTCP2_ERR_CALLBACK_FAILURE;
  }
  return 0;
}
} // namespace

namespace {
int stream_reset(ngtcp2_conn *conn, int64_t stream_id, uint64_t final_size,
                 uint16_t app_error_code, void *user_data,
                 void *stream_user_data) {
  auto h = static_cast<Handler *>(user_data);
  if (h->on_stream_reset(stream_id) != 0) {
    return NGTCP2_ERR_CALLBACK_FAILURE;
  }
  return 0;
}
} // namespace

int Handler::on_stream_reset(int64_t stream_id) {
  if (httpconn_) {
    auto rv = nghttp3_conn_reset_stream(httpconn_, stream_id);
    if (rv != 0) {
      std::cerr << "nghttp3_conn_reset_stream: " << nghttp3_strerror(rv)
                << std::endl;
      return -1;
    }
  }
  return 0;
}

namespace {
int rand(ngtcp2_conn *conn, uint8_t *dest, size_t destlen, ngtcp2_rand_ctx ctx,
         void *user_data) {
  auto dis = std::uniform_int_distribution<uint8_t>(0, 255);
  std::generate(dest, dest + destlen, [&dis]() { return dis(randgen); });
  return 0;
}
} // namespace

namespace {
int get_new_connection_id(ngtcp2_conn *conn, ngtcp2_cid *cid, uint8_t *token,
                          size_t cidlen, void *user_data) {
  auto dis = std::uniform_int_distribution<uint8_t>(0, 255);
  auto f = [&dis]() { return dis(randgen); };

  std::generate_n(cid->data, cidlen, f);
  cid->datalen = cidlen;
  std::generate_n(token, NGTCP2_STATELESS_RESET_TOKENLEN, f);

  auto h = static_cast<Handler *>(user_data);
  h->server()->associate_cid(cid, h);

  return 0;
}
} // namespace

namespace {
int remove_connection_id(ngtcp2_conn *conn, const ngtcp2_cid *cid,
                         void *user_data) {
  auto h = static_cast<Handler *>(user_data);
  h->server()->dissociate_cid(cid);
  return 0;
}
} // namespace

namespace {
int update_key(ngtcp2_conn *conn, void *user_data) {
  auto h = static_cast<Handler *>(user_data);
  if (h->update_key() != 0) {
    return NGTCP2_ERR_CALLBACK_FAILURE;
  }
  return 0;
}
} // namespace

namespace {
int path_validation(ngtcp2_conn *conn, const ngtcp2_path *path,
                    ngtcp2_path_validation_result res, void *user_data) {
  if (!config.quiet) {
    debug::path_validation(path, res);
  }
  return 0;
}
} // namespace

namespace {
int extend_max_remote_streams_bidi(ngtcp2_conn *conn, uint64_t max_streams,
                                   void *user_data) {
  auto h = static_cast<Handler *>(user_data);
  h->extend_max_remote_streams_bidi(max_streams);
  return 0;
}
} // namespace

void Handler::extend_max_remote_streams_bidi(uint64_t max_streams) {
  if (!httpconn_) {
    return;
  }

  nghttp3_conn_set_max_client_streams_bidi(httpconn_, max_streams);
}

namespace {
int http_recv_data(nghttp3_conn *conn, int64_t stream_id, const uint8_t *data,
                   size_t datalen, void *user_data, void *stream_user_data) {
  if (!config.quiet) {
    debug::print_http_data(stream_id, data, datalen);
  }
  auto h = static_cast<Handler *>(user_data);
  h->http_consume(stream_id, datalen);
  return 0;
}
} // namespace

namespace {
int http_deferred_consume(nghttp3_conn *conn, int64_t stream_id,
                          size_t nconsumed, void *user_data,
                          void *stream_user_data) {
  auto h = static_cast<Handler *>(user_data);
  h->http_consume(stream_id, nconsumed);
  return 0;
}
} // namespace

void Handler::http_consume(int64_t stream_id, size_t nconsumed) {
  ngtcp2_conn_extend_max_stream_offset(conn_, stream_id, nconsumed);
  ngtcp2_conn_extend_max_offset(conn_, nconsumed);
}

namespace {
int http_begin_request_headers(nghttp3_conn *conn, int64_t stream_id,
                               void *user_data, void *stream_user_data) {
  if (!config.quiet) {
    debug::print_http_begin_request_headers(stream_id);
  }

  auto h = static_cast<Handler *>(user_data);
  h->http_begin_request_headers(stream_id);
  return 0;
}
} // namespace

void Handler::http_begin_request_headers(int64_t stream_id) {
  auto it = streams_.find(stream_id);
  assert(it != std::end(streams_));
  auto &stream = (*it).second;

  nghttp3_conn_set_stream_user_data(httpconn_, stream_id, stream.get());
}

namespace {
int http_recv_request_header(nghttp3_conn *conn, int64_t stream_id,
                             int32_t token, nghttp3_rcbuf *name,
                             nghttp3_rcbuf *value, uint8_t flags,
                             void *user_data, void *stream_user_data) {
  if (!config.quiet) {
    debug::print_http_header(stream_id, name, value, flags);
  }

  auto h = static_cast<Handler *>(user_data);
  h->http_recv_request_header(stream_id, token, name, value);
  return 0;
}
} // namespace

void Handler::http_recv_request_header(int64_t stream_id, int32_t token,
                                       nghttp3_rcbuf *name,
                                       nghttp3_rcbuf *value) {
  auto it = streams_.find(stream_id);
  assert(it != std::end(streams_));
  auto &stream = (*it).second;
  auto v = nghttp3_rcbuf_get_buf(value);

  switch (token) {
  case NGHTTP3_QPACK_TOKEN__PATH:
    stream->uri = std::string{v.base, v.base + v.len};
    break;
  case NGHTTP3_QPACK_TOKEN__METHOD:
    stream->method = std::string{v.base, v.base + v.len};
    break;
  }
}

namespace {
int http_end_request_headers(nghttp3_conn *conn, int64_t stream_id,
                             void *user_data, void *stream_user_data) {
  if (!config.quiet) {
    debug::print_http_end_headers(stream_id);
  }

  auto h = static_cast<Handler *>(user_data);
  if (h->http_end_request_headers(stream_id) != 0) {
    return NGHTTP3_ERR_CALLBACK_FAILURE;
  }
  return 0;
}
} // namespace

int Handler::http_end_request_headers(int64_t stream_id) {
  auto it = streams_.find(stream_id);
  assert(it != std::end(streams_));
  auto &stream = (*it).second;

  return stream->start_response(httpconn_);
}

namespace {
int http_acked_stream_data(nghttp3_conn *conn, int64_t stream_id,
                           size_t datalen, void *user_data,
                           void *stream_user_data) {
  auto h = static_cast<Handler *>(user_data);
  h->http_acked_stream_data(stream_id, datalen);
  return 0;
}
} // namespace

void Handler::http_acked_stream_data(int64_t stream_id, size_t datalen) {
  auto it = streams_.find(stream_id);
  assert(it != std::end(streams_));
  auto &stream = (*it).second;

  stream->http_acked_stream_data(datalen);
}

int Handler::setup_httpconn() {
  int rv;

  if (httpconn_) {
    return 0;
  }

  if (ngtcp2_conn_get_max_local_streams_uni(conn_) < 3) {
    std::cerr << "peer does not allow at least 3 unidirectional streams."
              << std::endl;
    return -1;
  }

  nghttp3_conn_callbacks callbacks{
      ::http_acked_stream_data, // acked_stream_data
      nullptr,                  // stream_close
      ::http_recv_data,
      ::http_deferred_consume,
      ::http_begin_request_headers,
      ::http_recv_request_header,
      ::http_end_request_headers,
      nullptr, // begin_trailers
      nullptr, // recv_trailer
      nullptr, // end_trailers
      nullptr, // begin_push_promise
      nullptr, // recv_push_promise
      nullptr, // end_push_promise
  };
  nghttp3_conn_settings settings;
  nghttp3_conn_settings_default(&settings);
  settings.qpack_max_table_capacity = 4096;
  settings.qpack_blocked_streams = 100;
  settings.num_placeholders = 100;

  auto mem = nghttp3_mem_default();

  rv = nghttp3_conn_server_new(&httpconn_, &callbacks, &settings, mem, this);
  if (rv != 0) {
    std::cerr << "nghttp3_conn_server_new: " << nghttp3_strerror(rv)
              << std::endl;
    return -1;
  }

  int64_t ctrl_stream_id;

  rv = ngtcp2_conn_open_uni_stream(conn_, &ctrl_stream_id, NULL);
  if (rv != 0) {
    std::cerr << "ngtcp2_conn_open_uni_stream: " << ngtcp2_strerror(rv)
              << std::endl;
    return -1;
  }

  rv = nghttp3_conn_bind_control_stream(httpconn_, ctrl_stream_id);
  if (rv != 0) {
    std::cerr << "nghttp3_conn_bind_control_stream: " << nghttp3_strerror(rv)
              << std::endl;
    return -1;
  }

  if (!config.quiet) {
    fprintf(stderr, "http: control stream=%" PRIx64 "\n", ctrl_stream_id);
  }

  int64_t qpack_enc_stream_id, qpack_dec_stream_id;

  rv = ngtcp2_conn_open_uni_stream(conn_, &qpack_enc_stream_id, NULL);
  if (rv != 0) {
    std::cerr << "ngtcp2_conn_open_uni_stream: " << ngtcp2_strerror(rv)
              << std::endl;
    return -1;
  }

  rv = ngtcp2_conn_open_uni_stream(conn_, &qpack_dec_stream_id, NULL);
  if (rv != 0) {
    std::cerr << "ngtcp2_conn_open_uni_stream: " << ngtcp2_strerror(rv)
              << std::endl;
    return -1;
  }

  rv = nghttp3_conn_bind_qpack_streams(httpconn_, qpack_enc_stream_id,
                                       qpack_dec_stream_id);
  if (rv != 0) {
    std::cerr << "nghttp3_conn_bind_qpack_streams: " << nghttp3_strerror(rv)
              << std::endl;
    return -1;
  }

  if (!config.quiet) {
    fprintf(stderr,
            "http: QPACK streams encoder=%" PRIx64 " decoder=%" PRIx64 "\n",
            qpack_enc_stream_id, qpack_dec_stream_id);
  }

  return 0;
}

namespace {
int extend_max_stream_data(ngtcp2_conn *conn, int64_t stream_id,
                           uint64_t max_data, void *user_data,
                           void *stream_user_data) {
  auto h = static_cast<Handler *>(user_data);
  if (h->extend_max_stream_data(stream_id, max_data) != 0) {
    return NGTCP2_ERR_CALLBACK_FAILURE;
  }
  return 0;
}
} // namespace

int Handler::extend_max_stream_data(int64_t stream_id, uint64_t max_data) {
  auto rv = nghttp3_conn_unblock_stream(httpconn_, stream_id);
  if (rv != 0) {
    std::cerr << "nghttp3_conn_unblock_stream: " << nghttp3_strerror(rv)
              << std::endl;
    return -1;
  }
  return 0;
}

int Handler::init(const Endpoint &ep, const sockaddr *sa, socklen_t salen,
                  const ngtcp2_cid *dcid, const ngtcp2_cid *ocid,
                  uint32_t version) {
  int rv;

  endpoint_ = const_cast<Endpoint *>(&ep);

  remote_addr_.len = salen;
  memcpy(&remote_addr_.su.sa, sa, salen);

  switch (remote_addr_.su.storage.ss_family) {
  case AF_INET:
    max_pktlen_ = NGTCP2_MAX_PKTLEN_IPV4;
    break;
  case AF_INET6:
    max_pktlen_ = NGTCP2_MAX_PKTLEN_IPV6;
    break;
  default:
    return -1;
  }

  ssl_ = SSL_new(ssl_ctx_);
  auto bio = BIO_new(create_bio_method());
  BIO_set_data(bio, this);
  SSL_set_bio(ssl_, bio, bio);
  SSL_set_app_data(ssl_, this);
  SSL_set_accept_state(ssl_);
  SSL_set_msg_callback(ssl_, msg_cb);
  SSL_set_msg_callback_arg(ssl_, this);
  SSL_set_key_callback(ssl_, key_cb, this);

  auto callbacks = ngtcp2_conn_callbacks{
      nullptr, // client_initial
      ::recv_client_initial,
      recv_crypto_data,
      ::handshake_completed,
      nullptr, // recv_version_negotiation
      do_hs_encrypt,
      do_hs_decrypt,
      do_encrypt,
      do_decrypt,
      do_in_hp_mask,
      do_hp_mask,
      ::recv_stream_data,
      acked_crypto_offset,
      ::acked_stream_data_offset,
      stream_open,
      stream_close,
      nullptr, // recv_stateless_reset
      nullptr, // recv_retry
      nullptr, // extend_max_streams_bidi
      nullptr, // extend_max_streams_uni
      rand,
      get_new_connection_id,
      remove_connection_id,
      ::update_key,
      path_validation,
      nullptr, // select_preferred_addr
      ::stream_reset,
      ::extend_max_remote_streams_bidi, // extend_max_remote_streams_bidi,
      nullptr,                          // extend_max_remote_streams_uni,
      ::extend_max_stream_data,
  };

  ngtcp2_settings settings;
  ngtcp2_settings_default(&settings);
  settings.log_printf = config.quiet ? nullptr : debug::log_printf;
  settings.initial_ts = util::timestamp(loop_);
  settings.max_stream_data_bidi_local = 256_k;
  settings.max_stream_data_bidi_remote = 256_k;
  settings.max_stream_data_uni = 256_k;
  settings.max_data = 1_m;
  settings.max_streams_bidi = 100;
  settings.max_streams_uni = 3;
  settings.idle_timeout = config.timeout;
  settings.stateless_reset_token_present = 1;

  auto dis = std::uniform_int_distribution<uint8_t>(0, 255);
  std::generate(std::begin(settings.stateless_reset_token),
                std::end(settings.stateless_reset_token),
                [&dis]() { return dis(randgen); });

  scid_.datalen = NGTCP2_SV_SCIDLEN;
  std::generate(scid_.data, scid_.data + scid_.datalen,
                [&dis]() { return dis(randgen); });

  if (config.preferred_ipv4_addr.len || config.preferred_ipv6_addr.len) {
    settings.preferred_address_present = 1;
    if (config.preferred_ipv4_addr.len) {
      auto &dest = settings.preferred_address.ipv4_addr;
      const auto &addr = config.preferred_ipv4_addr;
      assert(sizeof(dest) == sizeof(addr.su.in.sin_addr));
      memcpy(&dest, &addr.su.in.sin_addr, sizeof(dest));
      settings.preferred_address.ipv4_port = htons(addr.su.in.sin_port);
    }
    if (config.preferred_ipv6_addr.len) {
      auto &dest = settings.preferred_address.ipv6_addr;
      const auto &addr = config.preferred_ipv6_addr;
      assert(sizeof(dest) == sizeof(addr.su.in6.sin6_addr));
      memcpy(&dest, &addr.su.in6.sin6_addr, sizeof(dest));
      settings.preferred_address.ipv6_port = htons(addr.su.in6.sin6_port);
    }

    auto &token = settings.preferred_address.stateless_reset_token;
    std::generate(std::begin(token), std::end(token),
                  [&dis]() { return dis(randgen); });

    pscid_.datalen = NGTCP2_SV_SCIDLEN;
    std::generate(pscid_.data, pscid_.data + pscid_.datalen,
                  [&dis]() { return dis(randgen); });
    settings.preferred_address.cid = pscid_;
  }

  auto path = ngtcp2_path{
      {ep.addr.len,
       const_cast<uint8_t *>(reinterpret_cast<const uint8_t *>(&ep.addr.su)),
       const_cast<Endpoint *>(&ep)},
      {salen, const_cast<uint8_t *>(reinterpret_cast<const uint8_t *>(sa))}};
  rv = ngtcp2_conn_server_new(&conn_, dcid, &scid_, &path, version, &callbacks,
                              &settings, this);
  if (rv != 0) {
    std::cerr << "ngtcp2_conn_server_new: " << ngtcp2_strerror(rv) << std::endl;
    return -1;
  }

  if (ocid) {
    ngtcp2_conn_set_retry_ocid(conn_, ocid);
  }

  ev_timer_again(loop_, &timer_);

  return 0;
}

int Handler::tls_handshake() {
  ERR_clear_error();

  int rv;

  if (initial_) {
    std::array<uint8_t, 8> buf;
    size_t nread;
    rv = SSL_read_early_data(ssl_, buf.data(), buf.size(), &nread);
    initial_ = false;
    switch (rv) {
    case SSL_READ_EARLY_DATA_ERROR: {
      if (!config.quiet) {
        std::cerr << "SSL_READ_EARLY_DATA_ERROR" << std::endl;
      }
      auto err = SSL_get_error(ssl_, rv);
      switch (err) {
      case SSL_ERROR_WANT_READ:
      case SSL_ERROR_WANT_WRITE: {
        return 0;
      }
      case SSL_ERROR_SSL:
        std::cerr << "TLS handshake error: "
                  << ERR_error_string(ERR_get_error(), nullptr) << std::endl;
        return NGTCP2_ERR_CRYPTO;
      default:
        std::cerr << "TLS handshake error: " << err << std::endl;
        return NGTCP2_ERR_CRYPTO;
      }
      break;
    }
    case SSL_READ_EARLY_DATA_SUCCESS:
      if (!config.quiet) {
        std::cerr << "SSL_READ_EARLY_DATA_SUCCESS" << std::endl;
      }
      // Reading 0-RTT data in TLS stream is a protocol violation.
      if (nread > 0) {
        return NGTCP2_ERR_PROTO;
      }
      break;
    case SSL_READ_EARLY_DATA_FINISH:
      if (!config.quiet) {
        std::cerr << "SSL_READ_EARLY_DATA_FINISH" << std::endl;
      }
      break;
    }
  }

  rv = SSL_do_handshake(ssl_);
  if (rv <= 0) {
    auto err = SSL_get_error(ssl_, rv);
    switch (err) {
    case SSL_ERROR_WANT_READ:
    case SSL_ERROR_WANT_WRITE:
      return 0;
    case SSL_ERROR_SSL:
      std::cerr << "TLS handshake error: "
                << ERR_error_string(ERR_get_error(), nullptr) << std::endl;
      return NGTCP2_ERR_CRYPTO;
    default:
      std::cerr << "TLS handshake error: " << err << std::endl;
      return NGTCP2_ERR_CRYPTO;
    }
  }

  // SSL_do_handshake returns 1 if TLS handshake has completed.  With
  // boringSSL, it may return 1 if we have 0-RTT early data.  This is
  // a problem, but for First Implementation draft, 0-RTT early data
  // is out of interest.
  ngtcp2_conn_handshake_completed(conn_);

  if (!config.quiet) {
    std::cerr << "Negotiated cipher suite is " << SSL_get_cipher_name(ssl_)
              << std::endl;

    const unsigned char *alpn = nullptr;
    unsigned int alpnlen;

    SSL_get0_alpn_selected(ssl_, &alpn, &alpnlen);
    if (alpn) {
      std::cerr << "Negotiated ALPN is ";
      std::cerr.write(reinterpret_cast<const char *>(alpn), alpnlen);
      std::cerr << std::endl;
    }
  }

  return 0;
}

int Handler::read_tls() {
  ERR_clear_error();

  std::array<uint8_t, 4096> buf;
  size_t nread;

  for (;;) {
    auto rv = SSL_read_ex(ssl_, buf.data(), buf.size(), &nread);
    if (rv == 1) {
      std::cerr << "Read " << nread << " bytes from TLS crypto stream"
                << std::endl;
      return NGTCP2_ERR_PROTO;
    }
    auto err = SSL_get_error(ssl_, 0);
    switch (err) {
    case SSL_ERROR_WANT_READ:
    case SSL_ERROR_WANT_WRITE:
      return 0;
    case SSL_ERROR_SSL:
    case SSL_ERROR_ZERO_RETURN:
      std::cerr << "TLS read error: "
                << ERR_error_string(ERR_get_error(), nullptr) << std::endl;
      return NGTCP2_ERR_CRYPTO;
    default:
      std::cerr << "TLS read error: " << err << std::endl;
      return NGTCP2_ERR_CRYPTO;
    }
  }
}

void Handler::write_server_handshake(const uint8_t *data, size_t datalen) {
  write_server_handshake(crypto_[tx_crypto_level_], data, datalen);
}

void Handler::write_server_handshake(Crypto &crypto, const uint8_t *data,
                                     size_t datalen) {
  crypto.data.emplace_back(data, datalen);

  auto &buf = crypto.data.back();

  ngtcp2_conn_submit_crypto_data(conn_, tx_crypto_level_, buf.rpos(),
                                 buf.size());
}

size_t Handler::read_client_handshake(uint8_t *buf, size_t buflen) {
  auto n = std::min(buflen, chandshake_.size() - ncread_);
  std::copy_n(std::begin(chandshake_) + ncread_, n, buf);
  ncread_ += n;
  return n;
}

int Handler::write_client_handshake(ngtcp2_crypto_level crypto_level,
                                    const uint8_t *data, size_t datalen) {
  if (rx_crypto_level_ != crypto_level) {
    std::cerr << "Got crypto level "
              << ", want " << rx_crypto_level_ << std::endl;
    return -1;
  }
  std::copy_n(data, datalen, std::back_inserter(chandshake_));
  return 0;
}

int Handler::recv_client_initial(const ngtcp2_cid *dcid) {
  int rv;
  std::array<uint8_t, 32> initial_secret, secret;

  rv = crypto::derive_initial_secret(
      initial_secret.data(), initial_secret.size(), dcid,
      reinterpret_cast<const uint8_t *>(NGTCP2_INITIAL_SALT),
      str_size(NGTCP2_INITIAL_SALT));
  if (rv != 0) {
    std::cerr << "crypto::derive_initial_secret() failed" << std::endl;
    return -1;
  }

  if (!config.quiet && config.show_secret) {
    debug::print_initial_secret(initial_secret.data(), initial_secret.size());
  }

  crypto::prf_sha256(hs_crypto_ctx_);
  crypto::aead_aes_128_gcm(hs_crypto_ctx_);

  rv = crypto::derive_server_initial_secret(secret.data(), secret.size(),
                                            initial_secret.data(),
                                            initial_secret.size());
  if (rv != 0) {
    std::cerr << "crypto::derive_server_initial_secret() failed" << std::endl;
    return -1;
  }

  std::array<uint8_t, 16> key, iv, hp;
  auto keylen = crypto::derive_packet_protection_key(
      key.data(), key.size(), secret.data(), secret.size(), hs_crypto_ctx_);
  if (keylen < 0) {
    return -1;
  }

  auto ivlen = crypto::derive_packet_protection_iv(
      iv.data(), iv.size(), secret.data(), secret.size(), hs_crypto_ctx_);
  if (ivlen < 0) {
    return -1;
  }

  auto hplen = crypto::derive_header_protection_key(
      hp.data(), hp.size(), secret.data(), secret.size(), hs_crypto_ctx_);
  if (hplen < 0) {
    return -1;
  }

  if (!config.quiet && config.show_secret) {
    debug::print_server_in_secret(secret.data(), secret.size());
    debug::print_server_pp_key(key.data(), keylen);
    debug::print_server_pp_iv(iv.data(), ivlen);
    debug::print_server_pp_hp(hp.data(), hplen);
  }

  ngtcp2_conn_install_initial_tx_keys(conn_, key.data(), keylen, iv.data(),
                                      ivlen, hp.data(), hplen);

  rv = crypto::derive_client_initial_secret(secret.data(), secret.size(),
                                            initial_secret.data(),
                                            initial_secret.size());
  if (rv != 0) {
    std::cerr << "crypto::derive_client_initial_secret() failed" << std::endl;
    return -1;
  }

  keylen = crypto::derive_packet_protection_key(
      key.data(), key.size(), secret.data(), secret.size(), hs_crypto_ctx_);
  if (keylen < 0) {
    return -1;
  }

  ivlen = crypto::derive_packet_protection_iv(
      iv.data(), iv.size(), secret.data(), secret.size(), hs_crypto_ctx_);
  if (ivlen < 0) {
    return -1;
  }

  hplen = crypto::derive_header_protection_key(
      hp.data(), hp.size(), secret.data(), secret.size(), hs_crypto_ctx_);
  if (hplen < 0) {
    return -1;
  }

  if (!config.quiet && config.show_secret) {
    debug::print_client_in_secret(secret.data(), secret.size());
    debug::print_client_pp_key(key.data(), keylen);
    debug::print_client_pp_iv(iv.data(), ivlen);
    debug::print_client_pp_hp(hp.data(), hplen);
  }

  ngtcp2_conn_install_initial_rx_keys(conn_, key.data(), keylen, iv.data(),
                                      ivlen, hp.data(), hplen);

  return 0;
}

ssize_t Handler::hs_encrypt_data(uint8_t *dest, size_t destlen,
                                 const uint8_t *plaintext, size_t plaintextlen,
                                 const uint8_t *key, size_t keylen,
                                 const uint8_t *nonce, size_t noncelen,
                                 const uint8_t *ad, size_t adlen) {
  return crypto::encrypt(dest, destlen, plaintext, plaintextlen, hs_crypto_ctx_,
                         key, keylen, nonce, noncelen, ad, adlen);
}

ssize_t Handler::hs_decrypt_data(uint8_t *dest, size_t destlen,
                                 const uint8_t *ciphertext,
                                 size_t ciphertextlen, const uint8_t *key,
                                 size_t keylen, const uint8_t *nonce,
                                 size_t noncelen, const uint8_t *ad,
                                 size_t adlen) {
  return crypto::decrypt(dest, destlen, ciphertext, ciphertextlen,
                         hs_crypto_ctx_, key, keylen, nonce, noncelen, ad,
                         adlen);
}

ssize_t Handler::encrypt_data(uint8_t *dest, size_t destlen,
                              const uint8_t *plaintext, size_t plaintextlen,
                              const uint8_t *key, size_t keylen,
                              const uint8_t *nonce, size_t noncelen,
                              const uint8_t *ad, size_t adlen) {
  return crypto::encrypt(dest, destlen, plaintext, plaintextlen, crypto_ctx_,
                         key, keylen, nonce, noncelen, ad, adlen);
}

ssize_t Handler::decrypt_data(uint8_t *dest, size_t destlen,
                              const uint8_t *ciphertext, size_t ciphertextlen,
                              const uint8_t *key, size_t keylen,
                              const uint8_t *nonce, size_t noncelen,
                              const uint8_t *ad, size_t adlen) {
  return crypto::decrypt(dest, destlen, ciphertext, ciphertextlen, crypto_ctx_,
                         key, keylen, nonce, noncelen, ad, adlen);
}

ssize_t Handler::in_hp_mask(uint8_t *dest, size_t destlen, const uint8_t *key,
                            size_t keylen, const uint8_t *sample,
                            size_t samplelen) {
  return crypto::hp_mask(dest, destlen, hs_crypto_ctx_, key, keylen, sample,
                         samplelen);
}

ssize_t Handler::hp_mask(uint8_t *dest, size_t destlen, const uint8_t *key,
                         size_t keylen, const uint8_t *sample,
                         size_t samplelen) {
  return crypto::hp_mask(dest, destlen, crypto_ctx_, key, keylen, sample,
                         samplelen);
}

int Handler::do_handshake_read_once(const ngtcp2_path *path,
                                    const uint8_t *data, size_t datalen) {
  auto rv = ngtcp2_conn_read_handshake(conn_, path, data, datalen,
                                       util::timestamp(loop_));
  if (rv != 0) {
    std::cerr << "ngtcp2_conn_read_handshake: " << ngtcp2_strerror(rv)
              << std::endl;
    if (!last_error_.code) {
      last_error_ = quicErrorTransport(rv);
    }
    return -1;
  }
  return 0;
}

ssize_t Handler::do_handshake_write_once() {
  auto nwrite = ngtcp2_conn_write_handshake(conn_, sendbuf_.wpos(), max_pktlen_,
                                            util::timestamp(loop_));
  if (nwrite < 0) {
    std::cerr << "ngtcp2_conn_write_handshake: " << ngtcp2_strerror(nwrite)
              << std::endl;
    last_error_ = quicErrorTransport(nwrite);
    return -1;
  }

  if (nwrite == 0) {
    return 0;
  }

  sendbuf_.push(nwrite);

  auto rv = server_->send_packet(*endpoint_, remote_addr_, sendbuf_);
  if (rv == NETWORK_ERR_SEND_NON_FATAL) {
    schedule_retransmit();
    return rv;
  }
  if (rv != NETWORK_ERR_OK) {
    return rv;
  }

  return nwrite;
}

int Handler::do_handshake(const ngtcp2_path *path, const uint8_t *data,
                          size_t datalen) {
  if (datalen) {
    auto rv = do_handshake_read_once(path, data, datalen);
    if (rv != 0) {
      return rv;
    }
  }

  if (sendbuf_.size() > 0) {
    auto rv = server_->send_packet(*endpoint_, remote_addr_, sendbuf_);
    if (rv != NETWORK_ERR_OK) {
      return rv;
    }
  }

  for (;;) {
    auto nwrite = do_handshake_write_once();
    if (nwrite < 0) {
      return nwrite;
    }
    if (nwrite == 0) {
      return 0;
    }
  }
}

void Handler::update_endpoint(const ngtcp2_addr *addr) {
  endpoint_ = static_cast<Endpoint *>(addr->user_data);
  assert(endpoint_);
}

void Handler::update_remote_addr(const ngtcp2_addr *addr) {
  remote_addr_.len = addr->addrlen;
  memcpy(&remote_addr_.su, addr->addr, addr->addrlen);
}

int Handler::feed_data(const Endpoint &ep, const sockaddr *sa, socklen_t salen,
                       uint8_t *data, size_t datalen) {
  int rv;

  auto path = ngtcp2_path{
      {ep.addr.len,
       const_cast<uint8_t *>(reinterpret_cast<const uint8_t *>(&ep.addr.su)),
       const_cast<Endpoint *>(&ep)},
      {salen, const_cast<uint8_t *>(reinterpret_cast<const uint8_t *>(sa))}};

  if (ngtcp2_conn_get_handshake_completed(conn_)) {
    rv = ngtcp2_conn_read_pkt(conn_, &path, data, datalen,
                              util::timestamp(loop_));
    if (rv != 0) {
      std::cerr << "ngtcp2_conn_read_pkt: " << ngtcp2_strerror(rv) << std::endl;
      if (rv == NGTCP2_ERR_DRAINING) {
        start_draining_period();
        return NETWORK_ERR_CLOSE_WAIT;
      }
      if (!last_error_.code) {
        last_error_ = quicErrorTransport(rv);
      }
      return handle_error();
    }

    return 0;
  }

  rv = do_handshake(&path, data, datalen);
  if (rv != 0) {
    return handle_error();
  }

  return 0;
}

int Handler::on_read(const Endpoint &ep, const sockaddr *sa, socklen_t salen,
                     uint8_t *data, size_t datalen) {
  int rv;

  rv = feed_data(ep, sa, salen, data, datalen);
  if (rv != 0) {
    return rv;
  }

  timer_.repeat = static_cast<ev_tstamp>(ngtcp2_conn_get_idle_timeout(conn_)) /
                  NGTCP2_SECONDS;
  ev_timer_again(loop_, &timer_);

  return 0;
}

int Handler::on_write() {
  int rv;

  if (ngtcp2_conn_is_in_closing_period(conn_)) {
    return 0;
  }

  if (sendbuf_.size() > 0) {
    auto rv = server_->send_packet(*endpoint_, remote_addr_, sendbuf_);
    if (rv != NETWORK_ERR_OK) {
      return rv;
    }
  }

  assert(sendbuf_.left() >= max_pktlen_);

  if (!ngtcp2_conn_get_handshake_completed(conn_)) {
    rv = do_handshake(nullptr, nullptr, 0);
    if (rv == NETWORK_ERR_SEND_NON_FATAL) {
      schedule_retransmit();
    }
    if (rv != NETWORK_ERR_OK) {
      return rv;
    }
  }

  rv = write_streams();
  if (rv != 0) {
    if (rv == NETWORK_ERR_SEND_NON_FATAL) {
      schedule_retransmit();
    }
    return rv;
  }

  if (!ngtcp2_conn_get_handshake_completed(conn_)) {
    schedule_retransmit();
    return 0;
  }

  PathStorage path;

  for (;;) {
    auto n = ngtcp2_conn_write_pkt(conn_, &path.path, sendbuf_.wpos(),
                                   max_pktlen_, util::timestamp(loop_));
    if (n < 0) {
      std::cerr << "ngtcp2_conn_write_pkt: " << ngtcp2_strerror(n) << std::endl;
      last_error_ = quicErrorTransport(n);
      return handle_error();
    }
    if (n == 0) {
      break;
    }

    sendbuf_.push(n);

    update_endpoint(&path.path.local);
    update_remote_addr(&path.path.remote);

    auto rv = server_->send_packet(*endpoint_, remote_addr_, sendbuf_);
    if (rv == NETWORK_ERR_SEND_NON_FATAL) {
      schedule_retransmit();
      return rv;
    }
    if (rv != NETWORK_ERR_OK) {
      return rv;
    }
  }

  schedule_retransmit();
  return 0;
}

int Handler::write_streams() {
  if (!httpconn_) {
    return 0;
  }

  std::array<nghttp3_vec, 16> vec;
  int rv;

  if (ngtcp2_conn_get_max_data_left(conn_) == 0) {
    return 0;
  }

  for (;;) {
    int64_t stream_id;
    int fin;

    auto sveccnt = nghttp3_conn_writev_stream(httpconn_, &stream_id, &fin,
                                              vec.data(), vec.size());
    if (sveccnt < 0) {
      std::cerr << "nghttp3_conn_writev_stream: " << nghttp3_strerror(sveccnt)
                << std::endl;
      last_error_ = quicErrorApplication(sveccnt);
      return handle_error();
    }

    if (sveccnt == 0) {
      break;
    }

    ssize_t ndatalen;
    PathStorage path;
    auto v = vec.data();
    auto vcnt = static_cast<size_t>(sveccnt);
    for (;;) {
      auto nwrite = ngtcp2_conn_writev_stream(
          conn_, &path.path, sendbuf_.wpos(), max_pktlen_, &ndatalen, stream_id,
          fin, reinterpret_cast<const ngtcp2_vec *>(v), vcnt,
          util::timestamp(loop_));
      if (nwrite < 0) {
        auto should_break = false;
        switch (nwrite) {
        case NGTCP2_ERR_STREAM_DATA_BLOCKED:
          if (ngtcp2_conn_get_max_data_left(conn_) == 0) {
            return 0;
          }

          rv = nghttp3_conn_block_stream(httpconn_, stream_id);
          if (rv != 0) {
            std::cerr << "nghttp3_conn_block_stream: " << nghttp3_strerror(rv)
                      << std::endl;
            last_error_ = quicErrorApplication(rv);
            return handle_error();
          }
          should_break = true;
          break;
        case NGTCP2_ERR_STREAM_SHUT_WR:
          should_break = true;
          break;
        }

        if (should_break) {
          break;
        }

        std::cerr << "ngtcp2_conn_write_stream: " << ngtcp2_strerror(nwrite)
                  << std::endl;
        last_error_ = quicErrorTransport(nwrite);
        return handle_error();
      }

      if (nwrite == 0) {
        // We are congestion limited.
        return 0;
      }

      sendbuf_.push(nwrite);

      if (ndatalen > 0) {
        rv = nghttp3_conn_add_write_offset(httpconn_, stream_id, ndatalen);
        if (rv != 0) {
          std::cerr << "nghttp3_conn_add_write_offset: " << nghttp3_strerror(rv)
                    << std::endl;
          last_error_ = quicErrorApplication(rv);
          return handle_error();
        }
      }

      update_endpoint(&path.path.local);
      update_remote_addr(&path.path.remote);

      auto rv = server_->send_packet(*endpoint_, remote_addr_, sendbuf_);
      if (rv != NETWORK_ERR_OK) {
        return rv;
      }

      if (ndatalen > 0) {
        break;
      }
    }
  }

  return 0;
}

bool Handler::draining() const { return draining_; }

void Handler::start_draining_period() {
  draining_ = true;

  ev_timer_stop(loop_, &rttimer_);

  timer_.repeat = 15.;
  ev_timer_again(loop_, &timer_);

  if (!config.quiet) {
    std::cerr << "Draining period has started" << std::endl;
  }
}

int Handler::start_closing_period() {
  if (!conn_ || ngtcp2_conn_is_in_closing_period(conn_)) {
    return 0;
  }

  ev_timer_stop(loop_, &rttimer_);

  timer_.repeat = 15.;
  ev_timer_again(loop_, &timer_);

  if (!config.quiet) {
    std::cerr << "Closing period has started" << std::endl;
  }

  sendbuf_.reset();
  assert(sendbuf_.left() >= max_pktlen_);

  conn_closebuf_ = std::make_unique<Buffer>(NGTCP2_MAX_PKTLEN_IPV4);

  PathStorage path;
  if (last_error_.type == QUICErrorType::Transport) {
    auto n = ngtcp2_conn_write_connection_close(
        conn_, &path.path, conn_closebuf_->wpos(), max_pktlen_,
        last_error_.code, util::timestamp(loop_));
    if (n < 0) {
      std::cerr << "ngtcp2_conn_write_connection_close: " << ngtcp2_strerror(n)
                << std::endl;
      return -1;
    }
    conn_closebuf_->push(n);
  } else {
    auto n = ngtcp2_conn_write_application_close(
        conn_, &path.path, conn_closebuf_->wpos(), max_pktlen_,
        last_error_.code, util::timestamp(loop_));
    if (n < 0) {
      std::cerr << "ngtcp2_conn_write_application_close: " << ngtcp2_strerror(n)
                << std::endl;
      return -1;
    }
    conn_closebuf_->push(n);
  }

  update_endpoint(&path.path.local);
  update_remote_addr(&path.path.remote);

  return 0;
}

int Handler::handle_error() {
  int rv;

  rv = start_closing_period();
  if (rv != 0) {
    return -1;
  }

  rv = send_conn_close();
  if (rv != NETWORK_ERR_OK) {
    return rv;
  }

  return NETWORK_ERR_CLOSE_WAIT;
}

int Handler::send_conn_close() {
  if (!config.quiet) {
    std::cerr << "Closing Period: TX CONNECTION_CLOSE" << std::endl;
  }

  assert(conn_closebuf_ && conn_closebuf_->size());

  if (sendbuf_.size() == 0) {
    std::copy_n(conn_closebuf_->rpos(), conn_closebuf_->size(),
                sendbuf_.wpos());
    sendbuf_.push(conn_closebuf_->size());
  }

  return server_->send_packet(*endpoint_, remote_addr_, sendbuf_);
}

void Handler::schedule_retransmit() {
  auto expiry = ngtcp2_conn_get_expiry(conn_);
  auto now = util::timestamp(loop_);
  auto t = expiry < now ? 1e-9
                        : static_cast<ev_tstamp>(expiry - now) / NGTCP2_SECONDS;
  if (!config.quiet) {
    std::cerr << "Set timer=" << std::fixed << t << "s" << std::endl;
  }
  rttimer_.repeat = t;
  ev_timer_again(loop_, &rttimer_);
}

int Handler::recv_stream_data(int64_t stream_id, uint8_t fin,
                              const uint8_t *data, size_t datalen) {
  if (!config.quiet) {
    debug::print_stream_data(stream_id, data, datalen);
  }

  if (!httpconn_) {
    return 0;
  }

  auto nconsumed =
      nghttp3_conn_read_stream(httpconn_, stream_id, data, datalen, fin);
  if (nconsumed < 0) {
    std::cerr << "nghttp3_conn_read_stream: " << nghttp3_strerror(nconsumed)
              << std::endl;
    last_error_ = quicErrorApplication(nconsumed);
    return -1;
  }

  ngtcp2_conn_extend_max_stream_offset(conn_, stream_id, nconsumed);
  ngtcp2_conn_extend_max_offset(conn_, nconsumed);

  return 0;
}

int Handler::update_key() {
  int rv;
  std::array<uint8_t, 64> secret, key, iv;

  ++nkey_update_;

  auto secretlen = crypto::update_traffic_secret(
      secret.data(), secret.size(), tx_secret_.data(), tx_secret_.size(),
      crypto_ctx_);
  if (secretlen < 0) {
    return -1;
  }

  tx_secret_.assign(std::begin(secret), std::end(secret));

  auto keylen = crypto::derive_packet_protection_key(
      key.data(), key.size(), secret.data(), secretlen, crypto_ctx_);
  if (keylen < 0) {
    return -1;
  }

  auto ivlen = crypto::derive_packet_protection_iv(
      iv.data(), iv.size(), secret.data(), secretlen, crypto_ctx_);
  if (ivlen < 0) {
    return -1;
  }

  rv = ngtcp2_conn_update_tx_key(conn_, key.data(), keylen, iv.data(), ivlen);
  if (rv != 0) {
    std::cerr << "ngtcp2_conn_update_tx_key: " << ngtcp2_strerror(rv)
              << std::endl;
    return -1;
  }

  if (!config.quiet) {
    std::cerr << "server_application_traffic " << nkey_update_ << std::endl;
    debug::print_secrets(secret.data(), secretlen, key.data(), keylen,
                         iv.data(), ivlen);
  }

  secretlen = crypto::update_traffic_secret(secret.data(), secret.size(),
                                            rx_secret_.data(),
                                            rx_secret_.size(), crypto_ctx_);
  if (secretlen < 0) {
    return -1;
  }

  rx_secret_.assign(std::begin(secret), std::end(secret));

  keylen = crypto::derive_packet_protection_key(
      key.data(), key.size(), secret.data(), secretlen, crypto_ctx_);
  if (keylen < 0) {
    return -1;
  }

  ivlen = crypto::derive_packet_protection_iv(
      iv.data(), iv.size(), secret.data(), secretlen, crypto_ctx_);
  if (ivlen < 0) {
    return -1;
  }

  rv = ngtcp2_conn_update_rx_key(conn_, key.data(), keylen, iv.data(), ivlen);
  if (rv != 0) {
    std::cerr << "ngtcp2_conn_update_rx_key: " << ngtcp2_strerror(rv)
              << std::endl;
    return -1;
  }

  if (!config.quiet) {
    std::cerr << "client_application_traffic " << nkey_update_ << std::endl;
    debug::print_secrets(secret.data(), secretlen, key.data(), keylen,
                         iv.data(), ivlen);
  }

  return 0;
}

const ngtcp2_cid *Handler::scid() const { return &scid_; }

const ngtcp2_cid *Handler::pscid() const { return &pscid_; }

const ngtcp2_cid *Handler::rcid() const { return &rcid_; }

Server *Handler::server() const { return server_; }

const Address &Handler::remote_addr() const { return remote_addr_; }

ngtcp2_conn *Handler::conn() const { return conn_; }

namespace {
size_t remove_tx_stream_data(std::deque<Buffer> &d, uint64_t &tx_offset,
                             uint64_t offset) {
  size_t len = 0;
  for (; !d.empty() && tx_offset + d.front().bufsize() <= offset;) {
    auto &v = d.front();
    len += v.bufsize();
    tx_offset += v.bufsize();
    d.pop_front();
  }
  return len;
}
} // namespace

void Handler::remove_tx_crypto_data(ngtcp2_crypto_level crypto_level,
                                    uint64_t offset, size_t datalen) {
  auto &crypto = crypto_[crypto_level];
  ::remove_tx_stream_data(crypto.data, crypto.acked_offset, offset + datalen);
}

int Handler::on_stream_close(int64_t stream_id) {
  if (!config.quiet) {
    std::cerr << "QUIC stream " << stream_id << " closed" << std::endl;
  }

  auto it = streams_.find(stream_id);
  assert(it != std::end(streams_));

  if (httpconn_) {
    auto rv = nghttp3_conn_close_stream(httpconn_, stream_id);
    if (rv != 0) {
      std::cerr << "nghttp3_conn_close_stream: " << nghttp3_strerror(rv)
                << std::endl;
      last_error_ = quicErrorApplication(rv);
      return -1;
    }
  }

  streams_.erase(it);

  return 0;
}

void Handler::shutdown_read(int64_t stream_id, int app_error_code) {
  ngtcp2_conn_shutdown_stream_read(conn_, stream_id, app_error_code);
}

void Handler::set_tls_alert(uint8_t alert) {
  last_error_ = quicErrorTransportTLS(alert);
}

namespace {
void swritecb(struct ev_loop *loop, ev_io *w, int revents) {
  ev_io_stop(loop, w);

  auto ep = static_cast<Endpoint *>(w->data);
  // TODO At the moment, this triggers writes to the all endpoints,
  // which is not ideal.
  ep->server->on_write();
}
} // namespace

namespace {
void sreadcb(struct ev_loop *loop, ev_io *w, int revents) {
  auto ep = static_cast<Endpoint *>(w->data);

  ep->server->on_read(*ep);
}
} // namespace

namespace {
void siginthandler(struct ev_loop *loop, ev_signal *watcher, int revents) {
  ev_break(loop, EVBREAK_ALL);
}
} // namespace

Server::Server(struct ev_loop *loop, SSL_CTX *ssl_ctx)
    : loop_(loop), ssl_ctx_(ssl_ctx), token_crypto_ctx_{} {
  ev_signal_init(&sigintev_, siginthandler, SIGINT);

  crypto::aead_aes_128_gcm(token_crypto_ctx_);
  crypto::prf_sha256(token_crypto_ctx_);

  auto dis = std::uniform_int_distribution<uint8_t>(0, 255);
  std::generate(std::begin(token_secret_), std::end(token_secret_),
                [&dis]() { return dis(randgen); });
}

Server::~Server() {
  disconnect();
  close();
}

void Server::disconnect() {
  config.tx_loss_prob = 0;

  for (auto &ep : endpoints_) {
    ev_io_stop(loop_, &ep.rev);
  }

  ev_signal_stop(loop_, &sigintev_);

  while (!handlers_.empty()) {
    auto it = std::begin(handlers_);
    auto &h = (*it).second;

    h->handle_error();

    remove(it);
  }
}

void Server::close() {
  for (auto &ep : endpoints_) {
    ev_io_stop(loop_, &ep.wev);
    ::close(ep.fd);
  }

  endpoints_.clear();
}

namespace {
int create_sock(Address &local_addr, const char *addr, const char *port,
                int family) {
  addrinfo hints{};
  addrinfo *res, *rp;
  int rv;
  int val = 1;

  hints.ai_family = family;
  hints.ai_socktype = SOCK_DGRAM;
  hints.ai_flags = AI_PASSIVE;

  if (strcmp("addr", "*") == 0) {
    addr = nullptr;
  }

  rv = getaddrinfo(addr, port, &hints, &res);
  if (rv != 0) {
    std::cerr << "getaddrinfo: " << gai_strerror(rv) << std::endl;
    return -1;
  }

  auto res_d = defer(freeaddrinfo, res);

  int fd = -1;

  for (rp = res; rp; rp = rp->ai_next) {
    fd = socket(rp->ai_family, rp->ai_socktype, rp->ai_protocol);
    if (fd == -1) {
      continue;
    }

    if (rp->ai_family == AF_INET6) {
      if (setsockopt(fd, IPPROTO_IPV6, IPV6_V6ONLY, &val,
                     static_cast<socklen_t>(sizeof(val))) == -1) {
        close(fd);
        continue;
      }
    }

    if (bind(fd, rp->ai_addr, rp->ai_addrlen) != -1) {
      break;
    }

    close(fd);
  }

  if (!rp) {
    std::cerr << "Could not bind" << std::endl;
    return -1;
  }

  if (setsockopt(fd, SOL_SOCKET, SO_REUSEADDR, &val,
                 static_cast<socklen_t>(sizeof(val))) == -1) {
    return -1;
  }

  socklen_t len = sizeof(local_addr.su.storage);
  rv = getsockname(fd, &local_addr.su.sa, &len);
  if (rv == -1) {
    std::cerr << "getsockname: " << strerror(errno) << std::endl;
    return -1;
  }
  local_addr.len = len;

  return fd;
}

} // namespace

namespace {
int add_endpoint(std::vector<Endpoint> &endpoints, const char *addr,
                 const char *port, int af) {
  Address dest;
  auto fd = create_sock(dest, addr, port, af);
  if (fd == -1) {
    return -1;
  }

  endpoints.emplace_back();
  auto &ep = endpoints.back();
  ep.addr = dest;
  ep.fd = fd;
  ev_io_init(&ep.wev, swritecb, 0, EV_WRITE);
  ev_io_init(&ep.rev, sreadcb, 0, EV_READ);

  return 0;
}
} // namespace

namespace {
int add_endpoint(std::vector<Endpoint> &endpoints, const Address &addr) {
  auto fd = socket(addr.su.sa.sa_family, SOCK_DGRAM, 0);
  if (fd == -1) {
    std::cerr << "socket: " << strerror(errno) << std::endl;
    return -1;
  }

  int val = 1;
  if (addr.su.sa.sa_family == AF_INET6 &&
      setsockopt(fd, IPPROTO_IPV6, IPV6_V6ONLY, &val,
                 static_cast<socklen_t>(sizeof(val)))) {
    std::cerr << "setsockopt: " << strerror(errno) << std::endl;
    close(fd);
    return -1;
  }

  if (bind(fd, &addr.su.sa, addr.len) == -1) {
    std::cerr << "bind: " << strerror(errno) << std::endl;
    close(fd);
    return -1;
  }

  endpoints.emplace_back(Endpoint{});
  auto &ep = endpoints.back();
  ep.addr = addr;
  ep.fd = fd;
  ev_io_init(&ep.wev, swritecb, 0, EV_WRITE);
  ev_io_init(&ep.rev, sreadcb, 0, EV_READ);

  return 0;
}
} // namespace

int Server::init(const char *addr, const char *port) {
  endpoints_.reserve(4);

  auto ready = false;
  if (!util::numeric_host(addr, AF_INET6) &&
      add_endpoint(endpoints_, addr, port, AF_INET) == 0) {
    ready = true;
  }
  if (!util::numeric_host(addr, AF_INET) &&
      add_endpoint(endpoints_, addr, port, AF_INET6) == 0) {
    ready = true;
  }
  if (!ready) {
    return -1;
  }

  if (config.preferred_ipv4_addr.len &&
      add_endpoint(endpoints_, config.preferred_ipv4_addr) != 0) {
    return -1;
  }
  if (config.preferred_ipv6_addr.len &&
      add_endpoint(endpoints_, config.preferred_ipv6_addr) != 0) {
    return -1;
  }

  for (auto &ep : endpoints_) {
    ep.server = this;
    ep.wev.data = &ep;
    ep.rev.data = &ep;

    ev_io_set(&ep.wev, ep.fd, EV_WRITE);
    ev_io_set(&ep.rev, ep.fd, EV_READ);

    ev_io_start(loop_, &ep.rev);
  }

  ev_signal_start(loop_, &sigintev_);

  return 0;
}

int Server::on_write() {
  for (auto it = std::cbegin(handlers_); it != std::cend(handlers_);) {
    auto h = it->second.get();
    auto rv = h->on_write();
    switch (rv) {
    case 0:
    case NETWORK_ERR_CLOSE_WAIT:
      ++it;
      continue;
    case NETWORK_ERR_SEND_NON_FATAL:
      return NETWORK_ERR_SEND_NON_FATAL;
    }
    it = remove(it);
  }

  return NETWORK_ERR_OK;
}

int Server::on_read(Endpoint &ep) {
  sockaddr_union su;
  socklen_t addrlen;
  std::array<uint8_t, 64_k> buf;
  int rv;
  ngtcp2_pkt_hd hd;

  while (true) {
    addrlen = sizeof(su);
    auto nread =
        recvfrom(ep.fd, buf.data(), buf.size(), MSG_DONTWAIT, &su.sa, &addrlen);
    if (nread == -1) {
      if (!(errno == EAGAIN || errno == ENOTCONN)) {
        std::cerr << "recvfrom: " << strerror(errno) << std::endl;
      }
      return 0;
    }

    if (!config.quiet) {
      std::cerr << "Received packet: local="
                << util::straddr(&ep.addr.su.sa, ep.addr.len)
                << " remote=" << util::straddr(&su.sa, addrlen) << " " << nread
                << " bytes" << std::endl;
    }

    if (debug::packet_lost(config.rx_loss_prob)) {
      if (!config.quiet) {
        std::cerr << "** Simulated incoming packet loss **" << std::endl;
      }
      return 0;
    }

    if (nread == 0) {
      continue;
    }

    if (buf[0] & 0x80) {
      rv = ngtcp2_pkt_decode_hd_long(&hd, buf.data(), nread);
    } else {
      // TODO For Short packet, we just need DCID.
      rv =
          ngtcp2_pkt_decode_hd_short(&hd, buf.data(), nread, NGTCP2_SV_SCIDLEN);
    }
    if (rv < 0) {
      std::cerr << "Could not decode QUIC packet header: "
                << ngtcp2_strerror(rv) << std::endl;
      return 0;
    }

    auto dcid_key = util::make_cid_key(&hd.dcid);

    auto handler_it = handlers_.find(dcid_key);
    if (handler_it == std::end(handlers_)) {
      auto ctos_it = ctos_.find(dcid_key);
      if (ctos_it == std::end(ctos_)) {
        rv = ngtcp2_accept(&hd, buf.data(), nread);
        if (rv == -1) {
          if (!config.quiet) {
            std::cerr << "Unexpected packet received: length=" << nread
                      << std::endl;
          }
          return 0;
        }

        if (rv == 1) {
          if (!config.quiet) {
            std::cerr << "Unsupported version: Send Version Negotiation"
                      << std::endl;
          }
          send_version_negotiation(&hd, ep, &su.sa, addrlen);
          return 0;
        }

        ngtcp2_cid ocid;
        ngtcp2_cid *pocid = nullptr;
        if (config.validate_addr && hd.type == NGTCP2_PKT_INITIAL) {
          std::cerr << "Perform stateless address validation" << std::endl;
          if (hd.tokenlen == 0 ||
              verify_token(&ocid, &hd, &su.sa, addrlen) != 0) {
            send_retry(&hd, ep, &su.sa, addrlen);
            return 0;
          }
          pocid = &ocid;
        }

        auto h = std::make_unique<Handler>(loop_, ssl_ctx_, this, &hd.dcid);
        h->init(ep, &su.sa, addrlen, &hd.scid, pocid, hd.version);

        if (h->on_read(ep, &su.sa, addrlen, buf.data(), nread) != 0) {
          return 0;
        }
        rv = h->on_write();
        switch (rv) {
        case 0:
          break;
        case NETWORK_ERR_SEND_NON_FATAL:
          break;
        default:
          return 0;
        }

        auto scid = h->scid();
        auto scid_key = util::make_cid_key(scid);
        ctos_.emplace(dcid_key, scid_key);

        auto pscid = h->pscid();
        if (pscid->datalen) {
          auto pscid_key = util::make_cid_key(pscid);
          ctos_.emplace(pscid_key, scid_key);
        }

        handlers_.emplace(scid_key, std::move(h));
        return 0;
      }
      if (!config.quiet) {
        std::cerr << "Forward CID=" << util::format_hex((*ctos_it).first)
                  << " to CID=" << util::format_hex((*ctos_it).second)
                  << std::endl;
      }
      handler_it = handlers_.find((*ctos_it).second);
      assert(handler_it != std::end(handlers_));
    }

    auto h = (*handler_it).second.get();
    if (ngtcp2_conn_is_in_closing_period(h->conn())) {
      // TODO do exponential backoff.
      rv = h->send_conn_close();
      switch (rv) {
      case 0:
      case NETWORK_ERR_SEND_NON_FATAL:
        break;
      default:
        remove(handler_it);
      }
      return 0;
    }
    if (h->draining()) {
      return 0;
    }

    rv = h->on_read(ep, &su.sa, addrlen, buf.data(), nread);
    if (rv != 0) {
      if (rv != NETWORK_ERR_CLOSE_WAIT) {
        remove(handler_it);
      }
      return 0;
    }

    rv = h->on_write();
    switch (rv) {
    case 0:
    case NETWORK_ERR_CLOSE_WAIT:
      break;
    case NETWORK_ERR_SEND_NON_FATAL:
      break;
    default:
      remove(handler_it);
    }
  }
  return 0;
}

namespace {
uint32_t generate_reserved_version(const sockaddr *sa, socklen_t salen,
                                   uint32_t version) {
  uint32_t h = 0x811C9DC5u;
  const uint8_t *p = (const uint8_t *)sa;
  const uint8_t *ep = p + salen;
  for (; p != ep; ++p) {
    h ^= *p;
    h *= 0x01000193u;
  }
  version = htonl(version);
  p = (const uint8_t *)&version;
  ep = p + sizeof(version);
  for (; p != ep; ++p) {
    h ^= *p;
    h *= 0x01000193u;
  }
  h &= 0xf0f0f0f0u;
  h |= 0x0a0a0a0au;
  return h;
}
} // namespace

int Server::send_version_negotiation(const ngtcp2_pkt_hd *chd, Endpoint &ep,
                                     const sockaddr *sa, socklen_t salen) {
  Buffer buf{NGTCP2_MAX_PKTLEN_IPV4};
  std::array<uint32_t, 2> sv;

  sv[0] = generate_reserved_version(sa, salen, chd->version);
  sv[1] = NGTCP2_PROTO_VER_D19;

  auto nwrite = ngtcp2_pkt_write_version_negotiation(
      buf.wpos(), buf.left(),
      std::uniform_int_distribution<uint8_t>(
          0, std::numeric_limits<uint8_t>::max())(randgen),
      &chd->scid, &chd->dcid, sv.data(), sv.size());
  if (nwrite < 0) {
    std::cerr << "ngtcp2_pkt_write_version_negotiation: "
              << ngtcp2_strerror(nwrite) << std::endl;
    return -1;
  }

  buf.push(nwrite);

  Address remote_addr;
  remote_addr.len = salen;
  memcpy(&remote_addr.su.sa, sa, salen);

  if (send_packet(ep, remote_addr, buf) != NETWORK_ERR_OK) {
    return -1;
  }

  return 0;
}

int Server::send_retry(const ngtcp2_pkt_hd *chd, Endpoint &ep,
                       const sockaddr *sa, socklen_t salen) {
  std::array<char, NI_MAXHOST> host;
  std::array<char, NI_MAXSERV> port;
  int rv;

  rv = getnameinfo(sa, salen, host.data(), host.size(), port.data(),
                   port.size(), NI_NUMERICHOST | NI_NUMERICSERV);
  if (rv != 0) {
    std::cerr << "getnameinfo: " << gai_strerror(rv) << std::endl;
    return -1;
  }

  if (!config.quiet) {
    std::cerr << "Sending Retry packet to [" << host.data()
              << "]:" << port.data() << std::endl;
  }

  std::array<uint8_t, 256> token;
  size_t tokenlen = token.size();

  if (generate_token(token.data(), tokenlen, sa, salen, &chd->dcid) != 0) {
    return -1;
  }

  if (!config.quiet) {
    std::cerr << "Generated address validation token:" << std::endl;
    util::hexdump(stderr, token.data(), tokenlen);
  }

  Buffer buf{NGTCP2_MAX_PKTLEN_IPV4};
  ngtcp2_pkt_hd hd;

  hd.version = chd->version;
  hd.flags = NGTCP2_PKT_FLAG_LONG_FORM;
  hd.type = NGTCP2_PKT_RETRY;
  hd.pkt_num = 0;
  hd.token = NULL;
  hd.tokenlen = 0;
  hd.len = 0;
  hd.dcid = chd->scid;
  hd.scid.datalen = NGTCP2_SV_SCIDLEN;
  auto dis = std::uniform_int_distribution<uint8_t>(0, 255);
  std::generate(hd.scid.data, hd.scid.data + hd.scid.datalen,
                [&dis]() { return dis(randgen); });

  auto nwrite = ngtcp2_pkt_write_retry(buf.wpos(), buf.left(), &hd, &chd->dcid,
                                       token.data(), tokenlen);
  if (nwrite < 0) {
    std::cerr << "ngtcp2_pkt_write_retry: " << ngtcp2_strerror(nwrite)
              << std::endl;
    return -1;
  }

  buf.push(nwrite);

  Address remote_addr;
  remote_addr.len = salen;
  memcpy(&remote_addr.su.sa, sa, salen);

  if (send_packet(ep, remote_addr, buf) != NETWORK_ERR_OK) {
    return -1;
  }

  return 0;
}

int Server::derive_token_key(uint8_t *key, size_t &keylen, uint8_t *iv,
                             size_t &ivlen, const uint8_t *rand_data,
                             size_t rand_datalen) {
  std::array<uint8_t, 32> secret;

  if (crypto::hkdf_extract(secret.data(), secret.size(), token_secret_.data(),
                           token_secret_.size(), rand_data, rand_datalen,
                           token_crypto_ctx_) != 0) {
    return -1;
  }

  auto slen = crypto::derive_packet_protection_key(
      key, keylen, secret.data(), secret.size(), token_crypto_ctx_);
  if (slen < 0) {
    return -1;
  }
  keylen = slen;

  slen = crypto::derive_packet_protection_iv(iv, ivlen, secret.data(),
                                             secret.size(), token_crypto_ctx_);
  if (slen < 0) {
    return -1;
  }
  ivlen = slen;

  return 0;
}

int Server::generate_rand_data(uint8_t *buf, size_t len) {
  std::array<uint8_t, 16> rand;
  std::array<uint8_t, 32> md;
  auto dis = std::uniform_int_distribution<uint8_t>(0, 255);
  std::generate_n(rand.data(), rand.size(), [&dis]() { return dis(randgen); });
  if (crypto::message_digest(md.data(), EVP_sha256(), rand.data(),
                             rand.size()) != 0) {
    return -1;
  }
  assert(len <= md.size());
  std::copy_n(std::begin(md), len, buf);
  return 0;
}

int Server::generate_token(uint8_t *token, size_t &tokenlen, const sockaddr *sa,
                           socklen_t salen, const ngtcp2_cid *ocid) {
  std::array<uint8_t, 4096> plaintext;

  uint64_t t = std::chrono::duration_cast<std::chrono::nanoseconds>(
                   std::chrono::system_clock::now().time_since_epoch())
                   .count();

  auto p = std::begin(plaintext);
  p = std::copy_n(reinterpret_cast<const uint8_t *>(sa), salen, p);
  // Host byte order
  p = std::copy_n(reinterpret_cast<uint8_t *>(&t), sizeof(t), p);
  p = std::copy_n(ocid->data, ocid->datalen, p);

  std::array<uint8_t, TOKEN_RAND_DATALEN> rand_data;
  std::array<uint8_t, 32> key, iv;
  auto keylen = key.size();
  auto ivlen = iv.size();

  if (generate_rand_data(rand_data.data(), rand_data.size()) != 0) {
    return -1;
  }
  if (derive_token_key(key.data(), keylen, iv.data(), ivlen, rand_data.data(),
                       rand_data.size()) != 0) {
    return -1;
  }

  auto n = crypto::encrypt(token, tokenlen, plaintext.data(),
                           std::distance(std::begin(plaintext), p),
                           token_crypto_ctx_, key.data(), keylen, iv.data(),
                           ivlen, reinterpret_cast<const uint8_t *>(sa), salen);

  if (n < 0) {
    return -1;
  }

  memcpy(token + n, rand_data.data(), rand_data.size());

  tokenlen = n + rand_data.size();

  return 0;
}

int Server::verify_token(ngtcp2_cid *ocid, const ngtcp2_pkt_hd *hd,
                         const sockaddr *sa, socklen_t salen) {
  std::array<char, NI_MAXHOST> host;
  std::array<char, NI_MAXSERV> port;
  int rv;

  rv = getnameinfo(sa, salen, host.data(), host.size(), port.data(),
                   port.size(), NI_NUMERICHOST | NI_NUMERICSERV);
  if (rv != 0) {
    std::cerr << "getnameinfo: " << gai_strerror(rv) << std::endl;
    return -1;
  }

  if (!config.quiet) {
    std::cerr << "Verifying token from [" << host.data() << "]:" << port.data()
              << std::endl;
  }

  if (!config.quiet) {
    std::cerr << "Received address validation token:" << std::endl;
    util::hexdump(stderr, hd->token, hd->tokenlen);
  }

  if (hd->tokenlen < TOKEN_RAND_DATALEN) {
    if (!config.quiet) {
      std::cerr << "Token is too short" << std::endl;
    }
    return -1;
  }

  auto rand_data = hd->token + hd->tokenlen - TOKEN_RAND_DATALEN;
  auto ciphertext = hd->token;
  auto ciphertextlen = hd->tokenlen - TOKEN_RAND_DATALEN;

  std::array<uint8_t, 32> key, iv;
  auto keylen = key.size();
  auto ivlen = iv.size();

  if (derive_token_key(key.data(), keylen, iv.data(), ivlen, rand_data,
                       TOKEN_RAND_DATALEN) != 0) {
    return -1;
  }

  std::array<uint8_t, 4096> plaintext;

  auto n = crypto::decrypt(plaintext.data(), plaintext.size(), ciphertext,
                           ciphertextlen, token_crypto_ctx_, key.data(), keylen,
                           iv.data(), ivlen,
                           reinterpret_cast<const uint8_t *>(sa), salen);
  if (n < 0) {
    if (!config.quiet) {
      std::cerr << "Could not decrypt token" << std::endl;
    }
    return -1;
  }

  if (static_cast<size_t>(n) < salen + sizeof(uint64_t)) {
    if (!config.quiet) {
      std::cerr << "Bad token construction" << std::endl;
    }
    return -1;
  }

  auto cil = static_cast<size_t>(n) - salen - sizeof(uint64_t);
  if (cil != 0 && (cil < NGTCP2_MIN_CIDLEN || cil > NGTCP2_MAX_CIDLEN)) {
    if (!config.quiet) {
      std::cerr << "Bad token construction" << std::endl;
    }
    return -1;
  }

  if (memcmp(plaintext.data(), sa, salen) != 0) {
    if (!config.quiet) {
      std::cerr << "Client address does not match" << std::endl;
    }
    return -1;
  }

  uint64_t t;
  memcpy(&t, plaintext.data() + salen, sizeof(uint64_t));

  uint64_t now = std::chrono::duration_cast<std::chrono::nanoseconds>(
                     std::chrono::system_clock::now().time_since_epoch())
                     .count();

  // Allow 10 seconds window
  if (t + 10ULL * NGTCP2_SECONDS < now) {
    if (!config.quiet) {
      std::cerr << "Token has been expired" << std::endl;
    }
    return -1;
  }

  ngtcp2_cid_init(ocid, plaintext.data() + salen + sizeof(uint64_t), cil);

  return 0;
}

int Server::send_packet(Endpoint &ep, const Address &remote_addr, Buffer &buf) {
  if (debug::packet_lost(config.tx_loss_prob)) {
    if (!config.quiet) {
      std::cerr << "** Simulated outgoing packet loss **" << std::endl;
    }
    buf.reset();
    return NETWORK_ERR_OK;
  }

  int eintr_retries = 5;
  ssize_t nwrite = 0;

  do {
    nwrite = sendto(ep.fd, buf.rpos(), buf.size(), 0, &remote_addr.su.sa,
                    remote_addr.len);
  } while ((nwrite == -1) && (errno == EINTR) && (eintr_retries-- > 0));

  if (nwrite == -1) {
    switch (errno) {
    case EAGAIN:
    case EINTR:
    case 0:
      ev_io_start(loop_, &ep.wev);
      return NETWORK_ERR_SEND_NON_FATAL;
    default:
      std::cerr << "sendto: " << strerror(errno) << std::endl;
      // TODO We have packet which is expected to fail to send (e.g.,
      // path validation to old path).
      buf.reset();
      return NETWORK_ERR_OK;
    }
  }

  assert(static_cast<size_t>(nwrite) == buf.size());
  buf.reset();

  if (!config.quiet) {
    std::cerr << "Sent packet: local="
              << util::straddr(&ep.addr.su.sa, ep.addr.len) << " remote="
              << util::straddr(&remote_addr.su.sa, remote_addr.len) << " "
              << nwrite << " bytes" << std::endl;
  }

  return NETWORK_ERR_OK;
}

void Server::associate_cid(const ngtcp2_cid *cid, Handler *h) {
  ctos_.emplace(util::make_cid_key(cid), util::make_cid_key(h->scid()));
}

void Server::dissociate_cid(const ngtcp2_cid *cid) {
  ctos_.erase(util::make_cid_key(cid));
}

void Server::remove(const Handler *h) {
  ctos_.erase(util::make_cid_key(h->rcid()));
  ctos_.erase(util::make_cid_key(h->pscid()));

  auto conn = h->conn();
  std::vector<ngtcp2_cid> cids(ngtcp2_conn_get_num_scid(conn));
  ngtcp2_conn_get_scid(conn, cids.data());

  for (auto &cid : cids) {
    ctos_.erase(util::make_cid_key(&cid));
  }

  handlers_.erase(util::make_cid_key(h->scid()));
}

std::map<std::string, std::unique_ptr<Handler>>::const_iterator Server::remove(
    std::map<std::string, std::unique_ptr<Handler>>::const_iterator it) {
  ctos_.erase(util::make_cid_key((*it).second->rcid()));
  return handlers_.erase(it);
}

namespace {
int alpn_select_proto_cb(SSL *ssl, const unsigned char **out,
                         unsigned char *outlen, const unsigned char *in,
                         unsigned int inlen, void *arg) {
  auto h = static_cast<Handler *>(SSL_get_app_data(ssl));
  const uint8_t *alpn;
  size_t alpnlen;
  auto version = ngtcp2_conn_get_negotiated_version(h->conn());

  switch (version) {
  case NGTCP2_PROTO_VER_D19:
    alpn = reinterpret_cast<const uint8_t *>(NGTCP2_ALPN_D19);
    alpnlen = str_size(NGTCP2_ALPN_D19);
    break;
  default:
    if (!config.quiet) {
      std::cerr << "Unexpected quic protocol version: " << std::hex << "0x"
                << version << std::endl;
    }
    return SSL_TLSEXT_ERR_NOACK;
  }

  for (auto p = in, end = in + inlen; p + alpnlen <= end; p += *p + 1) {
    if (std::equal(alpn, alpn + alpnlen, p)) {
      *out = p + 1;
      *outlen = *p;
      return SSL_TLSEXT_ERR_OK;
    }
  }
  // Just select alpn for now.
  *out = reinterpret_cast<const uint8_t *>(alpn + 1);
  *outlen = alpn[0];

  if (!config.quiet) {
    std::cerr << "Client did not present ALPN " << NGTCP2_ALPN_D19 + 1
              << std::endl;
  }

  return SSL_TLSEXT_ERR_OK;
}
} // namespace

namespace {
int transport_params_add_cb(SSL *ssl, unsigned int ext_type,
                            unsigned int context, const unsigned char **out,
                            size_t *outlen, X509 *x, size_t chainidx, int *al,
                            void *add_arg) {
  auto h = static_cast<Handler *>(SSL_get_app_data(ssl));
  auto conn = h->conn();

  ngtcp2_transport_params params;

  ngtcp2_conn_get_local_transport_params(conn, &params);

  constexpr size_t bufsize = 512;
  auto buf = std::make_unique<uint8_t[]>(bufsize);

  auto nwrite = ngtcp2_encode_transport_params(
      buf.get(), bufsize, NGTCP2_TRANSPORT_PARAMS_TYPE_ENCRYPTED_EXTENSIONS,
      &params);
  if (nwrite < 0) {
    std::cerr << "ngtcp2_encode_transport_params: "
              << ngtcp2_strerror(static_cast<int>(nwrite)) << std::endl;
    *al = SSL_AD_INTERNAL_ERROR;
    return -1;
  }

  *out = buf.release();
  *outlen = static_cast<size_t>(nwrite);

  return 1;
}
} // namespace

namespace {
void transport_params_free_cb(SSL *ssl, unsigned int ext_type,
                              unsigned int context, const unsigned char *out,
                              void *add_arg) {
  delete[] const_cast<unsigned char *>(out);
}
} // namespace

namespace {
int transport_params_parse_cb(SSL *ssl, unsigned int ext_type,
                              unsigned int context, const unsigned char *in,
                              size_t inlen, X509 *x, size_t chainidx, int *al,
                              void *parse_arg) {
  if (context != SSL_EXT_CLIENT_HELLO) {
    *al = SSL_AD_ILLEGAL_PARAMETER;
    return -1;
  }

  auto h = static_cast<Handler *>(SSL_get_app_data(ssl));
  auto conn = h->conn();

  int rv;

  ngtcp2_transport_params params;

  rv = ngtcp2_decode_transport_params(
      &params, NGTCP2_TRANSPORT_PARAMS_TYPE_CLIENT_HELLO, in, inlen);
  if (rv != 0) {
    std::cerr << "ngtcp2_decode_transport_params: " << ngtcp2_strerror(rv)
              << std::endl;
    *al = SSL_AD_ILLEGAL_PARAMETER;
    return -1;
  }

  rv = ngtcp2_conn_set_remote_transport_params(conn, &params);
  if (rv != 0) {
    std::cerr << "ngtcp2_conn_set_remote_transport_params: "
              << ngtcp2_strerror(rv) << std::endl;
    *al = SSL_AD_ILLEGAL_PARAMETER;
    return -1;
  }

  return 1;
}
} // namespace

namespace {
SSL_CTX *create_ssl_ctx(const char *private_key_file, const char *cert_file) {
  auto ssl_ctx = SSL_CTX_new(TLS_method());

  constexpr auto ssl_opts = (SSL_OP_ALL & ~SSL_OP_DONT_INSERT_EMPTY_FRAGMENTS) |
                            SSL_OP_SINGLE_ECDH_USE |
                            SSL_OP_CIPHER_SERVER_PREFERENCE |
                            SSL_OP_NO_ANTI_REPLAY;

  SSL_CTX_set_options(ssl_ctx, ssl_opts);
  SSL_CTX_clear_options(ssl_ctx, SSL_OP_ENABLE_MIDDLEBOX_COMPAT);

  if (SSL_CTX_set_ciphersuites(ssl_ctx, config.ciphers) != 1) {
    std::cerr << "SSL_CTX_set_ciphersuites: "
              << ERR_error_string(ERR_get_error(), nullptr) << std::endl;
    goto fail;
  }

  if (SSL_CTX_set1_groups_list(ssl_ctx, config.groups) != 1) {
    std::cerr << "SSL_CTX_set1_groups_list failed" << std::endl;
    goto fail;
  }

  SSL_CTX_set_mode(ssl_ctx, SSL_MODE_RELEASE_BUFFERS | SSL_MODE_QUIC_HACK);

  SSL_CTX_set_min_proto_version(ssl_ctx, TLS1_3_VERSION);
  SSL_CTX_set_max_proto_version(ssl_ctx, TLS1_3_VERSION);

  SSL_CTX_set_alpn_select_cb(ssl_ctx, alpn_select_proto_cb, nullptr);

  SSL_CTX_set_default_verify_paths(ssl_ctx);

  if (SSL_CTX_use_PrivateKey_file(ssl_ctx, private_key_file,
                                  SSL_FILETYPE_PEM) != 1) {
    std::cerr << "SSL_CTX_use_PrivateKey_file: "
              << ERR_error_string(ERR_get_error(), nullptr) << std::endl;
    goto fail;
  }

  if (SSL_CTX_use_certificate_chain_file(ssl_ctx, cert_file) != 1) {
    std::cerr << "SSL_CTX_use_certificate_file: "
              << ERR_error_string(ERR_get_error(), nullptr) << std::endl;
    goto fail;
  }

  if (SSL_CTX_check_private_key(ssl_ctx) != 1) {
    std::cerr << "SSL_CTX_check_private_key: "
              << ERR_error_string(ERR_get_error(), nullptr) << std::endl;
    goto fail;
  }

  if (SSL_CTX_add_custom_ext(
          ssl_ctx, NGTCP2_TLSEXT_QUIC_TRANSPORT_PARAMETERS,
          SSL_EXT_CLIENT_HELLO | SSL_EXT_TLS1_3_ENCRYPTED_EXTENSIONS,
          transport_params_add_cb, transport_params_free_cb, nullptr,
          transport_params_parse_cb, nullptr) != 1) {
    std::cerr << "SSL_CTX_add_custom_ext(NGTCP2_TLSEXT_QUIC_TRANSPORT_"
                 "PARAMETERS) failed: "
              << ERR_error_string(ERR_get_error(), nullptr) << std::endl;
    goto fail;
  }

  SSL_CTX_set_max_early_data(ssl_ctx, std::numeric_limits<uint32_t>::max());

  return ssl_ctx;

fail:
  SSL_CTX_free(ssl_ctx);
  return nullptr;
}
} // namespace

namespace {
std::ofstream keylog_file;
void keylog_callback(const SSL *ssl, const char *line) {
  keylog_file.write(line, strlen(line));
  keylog_file.put('\n');
  keylog_file.flush();
}
} // namespace

namespace {
int parse_host_port(Address &dest, int af, const char *first,
                    const char *last) {
  if (std::distance(first, last) == 0) {
    return -1;
  }

  const char *host_begin, *host_end, *it;
  if (*first == '[') {
    host_begin = first + 1;
    it = std::find(host_begin, last, ']');
    if (it == last) {
      return -1;
    }
    host_end = it;
    ++it;
    if (it == last || *it != ':') {
      return -1;
    }
  } else {
    host_begin = first;
    it = std::find(host_begin, last, ':');
    if (it == last) {
      return -1;
    }
    host_end = it;
  }

  if (++it == last) {
    return -1;
  }
  auto svc_begin = it;

  std::array<char, NI_MAXHOST> host;
  *std::copy(host_begin, host_end, std::begin(host)) = '\0';

  addrinfo hints{}, *res;
  hints.ai_family = af;
  hints.ai_socktype = SOCK_DGRAM;

  auto rv = getaddrinfo(host.data(), svc_begin, &hints, &res);
  if (rv != 0) {
    std::cerr << "getaddrinfo: [" << host.data() << "]:" << svc_begin << ": "
              << gai_strerror(rv) << std::endl;
    return -1;
  }

  dest.len = res->ai_addrlen;
  memcpy(&dest.su, res->ai_addr, res->ai_addrlen);

  freeaddrinfo(res);

  return 0;
}
} // namespace

namespace {
void print_usage() {
  std::cerr << "Usage: server [OPTIONS] <ADDR> <PORT> <PRIVATE_KEY_FILE> "
               "<CERTIFICATE_FILE>"
            << std::endl;
}
} // namespace

namespace {
void config_set_default(Config &config) {
  config = Config{};
  config.tx_loss_prob = 0.;
  config.rx_loss_prob = 0.;
  config.ciphers = "TLS_AES_128_GCM_SHA256:TLS_AES_256_GCM_SHA384:TLS_CHACHA20_"
                   "POLY1305_SHA256";
  config.groups = "P-256:X25519:P-384:P-521";
  config.timeout = 30000;
  {
    auto path = realpath(".", nullptr);
    config.htdocs = path;
    free(path);
  }
}
} // namespace

namespace {
void print_help() {
  print_usage();

  config_set_default(config);

  std::cout << R"(
  <ADDR>      Address to listen to.  '*' binds to any address.
  <PORT>      Port
  <PRIVATE_KEY_FILE>
              Path to private key file
  <CERTIFICATE_FILE>
              Path to certificate file
Options:
  -t, --tx-loss=<P>
              The probability of losing outgoing packets.  <P> must be
              [0.0, 1.0],  inclusive.  0.0 means no  packet loss.  1.0
              means 100% packet loss.
  -r, --rx-loss=<P>
              The probability of losing incoming packets.  <P> must be
              [0.0, 1.0],  inclusive.  0.0 means no  packet loss.  1.0
              means 100% packet loss.
  --ciphers=<CIPHERS>
              Specify the cipher suite list to enable.
              Default: )"
            << config.ciphers << R"(
  --groups=<GROUPS>
              Specify the supported groups.
              Default: )"
            << config.groups << R"(
  -d, --htdocs=<PATH>
              Specify document root.  If this option is not specified,
              the document root is the current working directory.
  -q, --quiet Suppress debug output.
  -s, --show-secret
              Print out secrets unless --quiet is used.
  --timeout=<T>
              Specify idle timeout in milliseconds.
              Default: )"
            << config.timeout << R"(
  -V, --validate-addr
              Perform address validation.
  --preferred-ipv4-addr=<ADDR>:<PORT>
              Specify preferred IPv4 address and port.
  --preferred-ipv6-addr=<ADDR>:<PORT>
              Specify preferred IPv6 address and port.  A numeric IPv6
              address  must   be  enclosed  by  '['   and  ']'  (e.g.,
              [::1]:8443)
  -h, --help  Display this help and exit.
)";
}
} // namespace

int main(int argc, char **argv) {
  config_set_default(config);

  for (;;) {
    static int flag = 0;
    constexpr static option long_opts[] = {
        {"help", no_argument, nullptr, 'h'},
        {"tx-loss", required_argument, nullptr, 't'},
        {"rx-loss", required_argument, nullptr, 'r'},
        {"htdocs", required_argument, nullptr, 'd'},
        {"quiet", no_argument, nullptr, 'q'},
        {"show-secret", no_argument, nullptr, 's'},
        {"validate-addr", no_argument, nullptr, 'V'},
        {"ciphers", required_argument, &flag, 1},
        {"groups", required_argument, &flag, 2},
        {"timeout", required_argument, &flag, 3},
        {"preferred-ipv4-addr", required_argument, &flag, 4},
        {"preferred-ipv6-addr", required_argument, &flag, 5},
        {nullptr, 0, nullptr, 0}};

    auto optidx = 0;
    auto c = getopt_long(argc, argv, "d:hqr:st:V", long_opts, &optidx);
    if (c == -1) {
      break;
    }
    switch (c) {
    case 'd': {
      // --htdocs
      auto path = realpath(optarg, nullptr);
      if (path == nullptr) {
        std::cerr << "path: invalid path " << optarg << std::endl;
        exit(EXIT_FAILURE);
      }
      config.htdocs = path;
      free(path);
      break;
    }
    case 'h':
      // --help
      print_help();
      exit(EXIT_SUCCESS);
    case 'q':
      // -quiet
      config.quiet = true;
      break;
    case 'r':
      // --rx-loss
      config.rx_loss_prob = strtod(optarg, nullptr);
      break;
    case 's':
      // --show-secret
      config.show_secret = true;
      break;
    case 't':
      // --tx-loss
      config.tx_loss_prob = strtod(optarg, nullptr);
      break;
    case 'V':
      // --validate-addr
      config.validate_addr = true;
      break;
    case '?':
      print_usage();
      exit(EXIT_FAILURE);
    case 0:
      switch (flag) {
      case 1:
        // --ciphers
        config.ciphers = optarg;
        break;
      case 2:
        // --groups
        config.groups = optarg;
        break;
      case 3:
        // --timeout
        config.timeout = strtol(optarg, nullptr, 10);
        break;
      case 4:
        // --preferred-ipv4-addr
        if (parse_host_port(config.preferred_ipv4_addr, AF_INET, optarg,
                            optarg + strlen(optarg)) != 0) {
          std::cerr << "preferred-ipv4-addr: could not use '" << optarg << "'"
                    << std::endl;
          exit(EXIT_FAILURE);
        }
        break;
      case 5:
        // --preferred-ipv6-addr
        if (parse_host_port(config.preferred_ipv6_addr, AF_INET6, optarg,
                            optarg + strlen(optarg)) != 0) {
          std::cerr << "preferred-ipv6-addr: could not use '" << optarg << "'"
                    << std::endl;
          exit(EXIT_FAILURE);
        }
        break;
      }
      break;
    default:
      break;
    };
  }

  if (argc - optind < 4) {
    std::cerr << "Too few arguments" << std::endl;
    print_usage();
    exit(EXIT_FAILURE);
  }

  auto addr = argv[optind++];
  auto port = argv[optind++];
  auto private_key_file = argv[optind++];
  auto cert_file = argv[optind++];

  errno = 0;
  config.port = strtoul(port, nullptr, 10);
  if (errno != 0) {
    std::cerr << "port: invalid port number" << std::endl;
    exit(EXIT_FAILURE);
  }

  auto ssl_ctx = create_ssl_ctx(private_key_file, cert_file);
  if (ssl_ctx == nullptr) {
    exit(EXIT_FAILURE);
  }

  if (config.htdocs.back() != '/') {
    config.htdocs += '/';
  }

  std::cerr << "Using document root " << config.htdocs << std::endl;

  auto ssl_ctx_d = defer(SSL_CTX_free, ssl_ctx);

  auto ev_loop_d = defer(ev_loop_destroy, EV_DEFAULT);

  if (isatty(STDOUT_FILENO)) {
    debug::set_color_output(true);
  }

  auto keylog_filename = getenv("SSLKEYLOGFILE");
  if (keylog_filename) {
    keylog_file.open(keylog_filename, std::ios_base::app);
    if (keylog_file) {
      SSL_CTX_set_keylog_callback(ssl_ctx, keylog_callback);
    }
  }

  Server s(EV_DEFAULT, ssl_ctx);
  if (s.init(addr, port) != 0) {
    exit(EXIT_FAILURE);
  }

  ev_run(EV_DEFAULT, 0);

  s.disconnect();
  s.close();

  return EXIT_SUCCESS;
}<|MERGE_RESOLUTION|>--- conflicted
+++ resolved
@@ -914,15 +914,10 @@
 }
 } // namespace
 
-<<<<<<< HEAD
-int Handler::handshake_completed() { return setup_httpconn() != 0; }
-=======
 int Handler::handshake_completed() {
-  tx_crypto_level_ = NGTCP2_CRYPTO_LEVEL_APP;
   rx_crypto_level_ = NGTCP2_CRYPTO_LEVEL_APP;
   return setup_httpconn() != 0;
 }
->>>>>>> d20a2fb6
 
 namespace {
 ssize_t do_hs_encrypt(ngtcp2_conn *conn, uint8_t *dest, size_t destlen,
